# Copyright 2013-2020 Lawrence Livermore National Security, LLC and other
# Spack Project Developers. See the top-level COPYRIGHT file for details.
#
# SPDX-License-Identifier: (Apache-2.0 OR MIT)

from spack import *

import os
import socket
from os.path import join as pjoin

import llnl.util.tty as tty


def cmake_cache_entry(name, value, comment=""):
    """Generate a string for a cmake cache variable"""
    return 'set({0} "{1}" CACHE PATH "{2}")\n\n'.format(name, value, comment)


def cmake_cache_option(name, boolean_value, comment=""):
    """Generate a string for a cmake configuration option"""

    value = "ON" if boolean_value else "OFF"
    return 'set({0} {1} CACHE BOOL "{2}")\n\n'.format(name, value, comment)

def cmake_cache_string(name, string, comment=""):
    """Generate a string for a cmake cache variable"""

    return 'set(%s "%s" CACHE STRING "%s")\n\n' % (name,string,comment)


def get_spec_path(spec, package_name, path_replacements={}, use_bin=False):
    """Extracts the prefix path for the given spack package
       path_replacements is a dictionary with string replacements for the path.
    """

    if not use_bin:
        path = spec[package_name].prefix
    else:
        path = spec[package_name].prefix.bin

    path = os.path.realpath(path)

    for key in path_replacements:
        path = path.replace(key, path_replacements[key])

    return path


class Axom(CMakePackage, CudaPackage):
    """Axom provides a robust, flexible software infrastructure for the development
       of multi-physics applications and computational tools."""

    maintainers = ['white238']

    homepage = "https://github.com/LLNL/axom"
    git      = "https://github.com/LLNL/axom.git"

    version('main', branch='main', submodules=True)
    version('develop', branch='develop', submodules=True)

    # SERAC EDIT START
<<<<<<< HEAD
    # version('0.4.0serac', commit='1f41b3662e1b0a5075fed7dc6074bb8e54c32c9f', submodules="True")
    version('0.4.0serac', branch='bugfix/essman/cuda_build', submodules="True")

=======
    version('0.4.0serac', commit='df316b84b7dca4e8779efe62b31611ca79811c6a', submodules="True")
>>>>>>> ae3cb0ad
    # SERAC EDIT END

    version('0.4.0', tag='v0.4.0', submodules=True)
    version('0.3.3', tag='v0.3.3', submodules=True)
    version('0.3.2', tag='v0.3.2', submodules=True)
    version('0.3.1', tag='v0.3.1', submodules=True)
    version('0.3.0', tag='v0.3.0', submodules=True)
    version('0.2.9', tag='v0.2.9', submodules=True)

    phases = ["hostconfig", "cmake", "build", "install"]
    root_cmakelists_dir = 'src'

    # -----------------------------------------------------------------------
    # Variants
    # -----------------------------------------------------------------------
    variant('shared',   default=True,
            description='Enable build of shared libraries')
    variant('debug',    default=False,
            description='Build debug instead of optimized version')

    variant('cpp14',  default=True, description="Build with C++14 support")

    variant('fortran',  default=True, description="Build with Fortran support")

    variant("python",   default=False, description="Build python support")

    variant("mpi",      default=True, description="Build MPI support")
    variant('openmp',   default=True, description='Turn on OpenMP support.')

    variant("mfem",     default=False, description="Build with mfem")
    variant("hdf5",     default=True, description="Build with hdf5")
    variant("lua",      default=True, description="Build with Lua")
    variant("scr",      default=False, description="Build with SCR")
    variant("umpire",   default=True, description="Build with umpire")

    variant("raja",     default=True, description="Build with raja")

    varmsg = "Build development tools (such as Sphinx, Doxygen, etc...)"
    variant("devtools", default=False, description=varmsg)

    # -----------------------------------------------------------------------
    # Dependencies
    # -----------------------------------------------------------------------
    # Basics
    depends_on("cmake@3.8.2:", type='build')
    depends_on("mpi", when="+mpi")

    # Libraries
    depends_on("conduit+python", when="+python")
    depends_on("conduit~python", when="~python")
    depends_on("conduit+hdf5", when="+hdf5")
    depends_on("conduit~hdf5", when="~hdf5")

    # HDF5 needs to be the same as Conduit's
    depends_on("hdf5@1.8.19:1.8.999~cxx~shared~fortran", when="+hdf5")

    depends_on("lua", when="+lua")

    depends_on("scr", when="+scr")

    depends_on("raja~openmp", when="+raja~openmp")
    depends_on("raja+openmp", when="+raja+openmp")
    depends_on("raja+cuda", when="+raja+cuda")

    depends_on("umpire~openmp", when="+umpire~openmp")
    depends_on("umpire+openmp", when="+umpire+openmp")
    depends_on("umpire+cuda+deviceconst", when="+umpire+cuda")

    for sm_ in CudaPackage.cuda_arch_values:
        depends_on('raja cuda_arch={0}'.format(sm_),
                   when='+raja cuda_arch={0}'.format(sm_))
        depends_on('umpire cuda_arch={0}'.format(sm_),
                   when='+umpire cuda_arch={0}'.format(sm_))

    depends_on("mfem", when="+mfem")
    depends_on("mfem~mpi", when="+mfem~mpi")

    depends_on("python", when="+python")

    # Devtools
    depends_on("cppcheck", when="+devtools")
    depends_on("doxygen", when="+devtools")
    depends_on("graphviz", when="+devtools")
    depends_on("python", when="+devtools")
    depends_on("py-sphinx", when="+devtools")
    depends_on("py-shroud", when="+devtools")
    depends_on("llvm+clang@10.0.0", when="+devtools")

    def flag_handler(self, name, flags):
        if name in ('cflags', 'cxxflags', 'fflags'):
            # the package manages these flags in another way
            return (None, None, None)
        return (flags, None, None)

    def _get_sys_type(self, spec):
        sys_type = spec.architecture
        # if on llnl systems, we can use the SYS_TYPE
        if "SYS_TYPE" in env:
            sys_type = env["SYS_TYPE"]
        return sys_type

    def _get_host_config_path(self, spec):
        hostname = socket.gethostname()
        if "SYS_TYPE" in env:
            # Are we on a LLNL system then strip node number
            hostname = hostname.rstrip('1234567890')
        filename = "{0}-{1}-{2}.cmake".format(hostname,
                                              self._get_sys_type(spec),
                                              spec.compiler)
        dest_dir = self.stage.source_path
        fullpath = os.path.abspath(pjoin(dest_dir, filename))
        return fullpath

    def hostconfig(self, spec, prefix):
        """
        This method creates a 'host-config' file that specifies
        all of the options used to configure and build Axom.
        """

        c_compiler   = env["SPACK_CC"]
        cpp_compiler = env["SPACK_CXX"]
        f_compiler   = None

        # see if we should enable fortran support
        if "SPACK_FC" in env.keys():
            # even if this is set, it may not exist
            # do one more sanity check
            if os.path.isfile(env["SPACK_FC"]):
                f_compiler  = env["SPACK_FC"]

        # cmake
        if "+cmake" in spec:
            cmake_exe = pjoin(spec['cmake'].prefix.bin, "cmake")
        else:
            cmake_exe = which("cmake")
            if cmake_exe is None:
                # error could not find cmake!
                crash()
            cmake_exe = cmake_exe.command
        cmake_exe = os.path.realpath(cmake_exe)

        host_config_path = self._get_host_config_path(spec)
        cfg = open(host_config_path, "w")
        cfg.write("#------------------{0}\n".format("-" * 60))
        cfg.write("# !!!! This is a generated file, edit at own risk !!!!\n")
        cfg.write("#------------------{0}\n".format("-" * 60))
        cfg.write("# SYS_TYPE: {0}\n".format(self._get_sys_type(spec)))
        cfg.write("# Compiler Spec: {0}\n".format(spec.compiler))
        cfg.write("#------------------{0}\n".format("-" * 60))
        # show path to cmake for reference and to be used by config-build.py
        cfg.write("# CMake executable path: {0}\n".format(cmake_exe))
        cfg.write("#------------------{0}\n\n".format("-" * 60))

        # compiler settings
        cfg.write("#------------------{0}\n".format("-" * 60))
        cfg.write("# Compilers\n")
        cfg.write("#------------------{0}\n\n".format("-" * 60))

        cfg.write(cmake_cache_entry("CMAKE_C_COMPILER", c_compiler))
        cfg.write(cmake_cache_entry("CMAKE_CXX_COMPILER", cpp_compiler))

        if "+fortran" in spec or f_compiler is not None:
            cfg.write(cmake_cache_option("ENABLE_FORTRAN", True))
            cfg.write(cmake_cache_entry("CMAKE_Fortran_COMPILER", f_compiler))
        else:
            cfg.write(cmake_cache_option("ENABLE_FORTRAN", False))

        # use global spack compiler flags
        cppflags = ' '.join(spec.compiler_flags['cppflags'])
        if cppflags:
            # avoid always ending up with ' ' with no flags defined
            cppflags += ' '
        cflags = cppflags + ' '.join(spec.compiler_flags['cflags'])
        if cflags:
            cfg.write(cmake_cache_entry("CMAKE_C_FLAGS", cflags))
        cxxflags = cppflags + ' '.join(spec.compiler_flags['cxxflags'])
        if cxxflags:
            cfg.write(cmake_cache_entry("CMAKE_CXX_FLAGS", cxxflags))
        fflags = ' '.join(spec.compiler_flags['fflags'])
        if fflags:
            cfg.write(cmake_cache_entry("CMAKE_Fortran_FLAGS", fflags))

        if ((f_compiler is not None)
           and ("gfortran" in f_compiler)
           and ("clang" in cpp_compiler)):
            libdir = pjoin(os.path.dirname(
                           os.path.dirname(cpp_compiler)), "lib")
            flags = ""
            for _libpath in [libdir, libdir + "64"]:
                if os.path.exists(_libpath):
                    # SERAC EDIT BEGIN - BLT_EXE_LINKER_FLAGS aren't filtered
                    # for the Wl/Xlinker incompability
                    if "+cuda" in spec:
                        flags += " -Xlinker -rpath -Xlinker {0}".format(_libpath)
                    else:
                        flags += " -Wl,-rpath,{0}".format(_libpath)
                    # SERAC EDIT END
            description = ("Adds a missing libstdc++ rpath")
            if flags:
                cfg.write(cmake_cache_entry("BLT_EXE_LINKER_FLAGS", flags,
                                            description))

        if "+cpp14" in spec:
            cfg.write(cmake_cache_entry("BLT_CXX_STD", "c++14", ""))

        # BEGIN SERAC EDIT
        cfg.write(cmake_cache_option("AXOM_ENABLE_MFEM_SIDRE_DATACOLLECTION", True))
        # END SERAC EDIT

        # TPL locations
        cfg.write("#------------------{0}\n".format("-" * 60))
        cfg.write("# TPLs\n")
        cfg.write("#------------------{0}\n\n".format("-" * 60))

        # Try to find the common prefix of the TPL directory, including the
        # compiler. If found, we will use this in the TPL paths
        compiler_str = str(spec.compiler).replace('@', '-')
        prefix_paths = prefix.split(compiler_str)
        path_replacements = {}

        if len(prefix_paths) == 2:
            tpl_root = os.path.realpath(pjoin(prefix_paths[0], compiler_str))
            path_replacements[tpl_root] = "${TPL_ROOT}"
            cfg.write("# Root directory for generated TPLs\n")
            cfg.write(cmake_cache_entry("TPL_ROOT", tpl_root))

        conduit_dir = get_spec_path(spec, "conduit", path_replacements)
        cfg.write(cmake_cache_entry("CONDUIT_DIR", conduit_dir))

        # optional tpls

        if "+mfem" in spec:
            mfem_dir = get_spec_path(spec, "mfem", path_replacements)
            cfg.write(cmake_cache_entry("MFEM_DIR", mfem_dir))
        else:
            cfg.write("# MFEM not built\n\n")

        if "+hdf5" in spec:
            hdf5_dir = get_spec_path(spec, "hdf5", path_replacements)
            cfg.write(cmake_cache_entry("HDF5_DIR", hdf5_dir))
        else:
            cfg.write("# HDF5 not built\n\n")

        if "+lua" in spec:
            lua_dir = get_spec_path(spec, "lua", path_replacements)
            cfg.write(cmake_cache_entry("LUA_DIR", lua_dir))
        else:
            cfg.write("# Lua not built\n\n")

        if "+scr" in spec:
            scr_dir = get_spec_path(spec, "scr", path_replacements)
            cfg.write(cmake_cache_entry("SCR_DIR", scr_dir))
        else:
            cfg.write("# SCR not built\n\n")

        if "+raja" in spec:
            raja_dir = get_spec_path(spec, "raja", path_replacements)
            cfg.write(cmake_cache_entry("RAJA_DIR", raja_dir))
        else:
            cfg.write("# RAJA not built\n\n")

        if "+umpire" in spec:
            umpire_dir = get_spec_path(spec, "umpire", path_replacements)
            cfg.write(cmake_cache_entry("UMPIRE_DIR", umpire_dir))
        else:
            cfg.write("# Umpire not built\n\n")

        cfg.write("#------------------{0}\n".format("-" * 60))
        cfg.write("# MPI\n")
        cfg.write("#------------------{0}\n\n".format("-" * 60))

        if "+mpi" in spec:
            cfg.write(cmake_cache_option("ENABLE_MPI", True))
            cfg.write(cmake_cache_entry("MPI_C_COMPILER", spec['mpi'].mpicc))
            cfg.write(cmake_cache_entry("MPI_CXX_COMPILER",
                                        spec['mpi'].mpicxx))
            if "+fortran" in spec or f_compiler is not None:
                cfg.write(cmake_cache_entry("MPI_Fortran_COMPILER",
                                            spec['mpi'].mpifc))

            # Check for slurm
            using_slurm = False
            slurm_checks = ['+slurm',
                            'schedulers=slurm',
                            'process_managers=slurm']
            if any(spec['mpi'].satisfies(variant) for variant in slurm_checks):
                using_slurm = True

            # Determine MPIEXEC
            if using_slurm:
                if spec['mpi'].external:
                    mpiexec = '/usr/bin/srun'
                else:
                    mpiexec = os.path.join(spec['slurm'].prefix.bin, 'srun')
            else:
                mpiexec = os.path.join(spec['mpi'].prefix.bin, 'mpirun')
                if not os.path.exists(mpiexec):
                    mpiexec = os.path.join(spec['mpi'].prefix.bin, 'mpiexec')

            if not os.path.exists(mpiexec):
                msg = "Unable to determine MPIEXEC, Axom tests may fail"
                cfg.write("# {0}\n\n".format(msg))
                tty.msg(msg)
            else:
                # starting with cmake 3.10, FindMPI expects MPIEXEC_EXECUTABLE
                # vs the older versions which expect MPIEXEC
                if self.spec["cmake"].satisfies('@3.10:'):
                    cfg.write(cmake_cache_entry("MPIEXEC_EXECUTABLE", mpiexec))
                else:
                    cfg.write(cmake_cache_entry("MPIEXEC", mpiexec))

            # Determine MPIEXEC_NUMPROC_FLAG
            if using_slurm:
                cfg.write(cmake_cache_entry("MPIEXEC_NUMPROC_FLAG", "-n"))
            else:
                cfg.write(cmake_cache_entry("MPIEXEC_NUMPROC_FLAG", "-np"))

            if spec['mpi'].name == 'spectrum-mpi':
                cfg.write(cmake_cache_entry("BLT_MPI_COMMAND_APPEND",
                                            "mpibind"))
        else:
            cfg.write(cmake_cache_option("ENABLE_MPI", False))

        ##################################
        # Devtools
        ##################################

        cfg.write("#------------------{0}\n".format("-" * 60))
        cfg.write("# Devtools\n")
        cfg.write("#------------------{0}\n\n".format("-" * 60))

        # Add common prefix to path replacement list
        if "+devtools" in spec:
            # Grab common devtools root and strip the trailing slash
            path1 = os.path.realpath(spec["cppcheck"].prefix)
            path2 = os.path.realpath(spec["doxygen"].prefix)
            devtools_root = os.path.commonprefix([path1, path2])[:-1]
            path_replacements[devtools_root] = "${DEVTOOLS_ROOT}"
            cfg.write("# Root directory for generated developer tools\n")
            cfg.write(cmake_cache_entry("DEVTOOLS_ROOT", devtools_root))

        if "+python" in spec or "+devtools" in spec:
            python_path = os.path.realpath(spec['python'].command.path)
            for key in path_replacements:
                python_path = python_path.replace(key, path_replacements[key])
            cfg.write(cmake_cache_entry("PYTHON_EXECUTABLE", python_path))

        if "doxygen" in spec or "py-sphinx" in spec:
            cfg.write(cmake_cache_option("ENABLE_DOCS", True))

            if "doxygen" in spec:
                doxygen_bin_dir = get_spec_path(spec, "doxygen",
                                                path_replacements,
                                                use_bin=True)
                cfg.write(cmake_cache_entry("DOXYGEN_EXECUTABLE",
                                            pjoin(doxygen_bin_dir,
                                                  "doxygen")))

            if "py-sphinx" in spec:
                python_bin_dir = get_spec_path(spec, "python",
                                               path_replacements,
                                               use_bin=True)
                cfg.write(cmake_cache_entry("SPHINX_EXECUTABLE",
                                            pjoin(python_bin_dir,
                                                  "sphinx-build")))
        else:
            cfg.write(cmake_cache_option("ENABLE_DOCS", False))

        if "py-shroud" in spec:
            shroud_bin_dir = get_spec_path(spec, "py-shroud",
                                           path_replacements, use_bin=True)
            cfg.write(cmake_cache_entry("SHROUD_EXECUTABLE",
                                        pjoin(shroud_bin_dir, "shroud")))

        if "cppcheck" in spec:
            cppcheck_bin_dir = get_spec_path(spec, "cppcheck",
                                             path_replacements, use_bin=True)
            cfg.write(cmake_cache_entry("CPPCHECK_EXECUTABLE",
                                        pjoin(cppcheck_bin_dir, "cppcheck")))

        # Only turn on clangformat support if devtools is on
        if "+devtools" in spec:
            clang_fmt_path = spec['llvm'].prefix.bin.join('clang-format')
            cfg.write(cmake_cache_entry("CLANGFORMAT_EXECUTABLE",
                                        clang_fmt_path))
        else:
            cfg.write("# ClangFormat disabled due to disabled devtools\n")
            cfg.write(cmake_cache_option("ENABLE_CLANGFORMAT", False))

        ##################################
        # Other machine specifics
        ##################################

        cfg.write("#------------------{0}\n".format("-" * 60))
        cfg.write("# Other machine specifics\n")
        cfg.write("#------------------{0}\n\n".format("-" * 60))

        # OpenMP
        if "+openmp" in spec:
            cfg.write(cmake_cache_option("ENABLE_OPENMP", True))
        else:
            cfg.write(cmake_cache_option("ENABLE_OPENMP", False))

        # Enable death tests
        if spec.satisfies('target=ppc64le:') and "+cuda" in spec:
            cfg.write(cmake_cache_option("ENABLE_GTEST_DEATH_TESTS", False))
        else:
            cfg.write(cmake_cache_option("ENABLE_GTEST_DEATH_TESTS", True))

        # Override XL compiler family
        familymsg = ("Override to proper compiler family for XL")
        if (f_compiler is not None) and ("xlf" in f_compiler):
            cfg.write(cmake_cache_entry("CMAKE_Fortran_COMPILER_ID", "XL",
                                        familymsg))
        if "xlc" in c_compiler:
            cfg.write(cmake_cache_entry("CMAKE_C_COMPILER_ID", "XL",
                                        familymsg))
        if "xlC" in cpp_compiler:
            cfg.write(cmake_cache_entry("CMAKE_CXX_COMPILER_ID", "XL",
                                        familymsg))

        if spec.satisfies('target=ppc64le:'):
            if (f_compiler is not None) and ("xlf" in f_compiler):
                description = ("Converts C-style comments to Fortran style "
                               "in preprocessed files")
                cfg.write(cmake_cache_entry("BLT_FORTRAN_FLAGS",
                                            "-WF,-C!  -qxlf2003=polymorphic",
                                            description))
                # Grab lib directory for the current fortran compiler
                libdir = os.path.join(os.path.dirname(
                                      os.path.dirname(f_compiler)), "lib")
                description = ("Adds a missing rpath for libraries "
                               "associated with the fortran compiler")
                # SERAC EDIT BEGIN - BLT_EXE_LINKER_FLAGS aren't filtered
                # for the Wl/Xlinker incompability
                if "+cuda" in spec:
                    linker_flags = "${BLT_EXE_LINKER_FLAGS} -Xlinker -rpath -Xlinker " + libdir
                else:
                    linker_flags = "${BLT_EXE_LINKER_FLAGS} -Wl,-rpath," + libdir
                # SERAC EDIT END
                cfg.write(cmake_cache_entry("BLT_EXE_LINKER_FLAGS",
                                            linker_flags, description))
                if "+shared" in spec:
                    linker_flags = "${CMAKE_SHARED_LINKER_FLAGS} -Wl,-rpath," \
                                   + libdir
                    cfg.write(cmake_cache_entry("CMAKE_SHARED_LINKER_FLAGS",
                                                linker_flags, description))

            if "+cuda" in spec:
                cfg.write("#------------------{0}\n".format("-" * 60))
                cfg.write("# Cuda\n")
                cfg.write("#------------------{0}\n\n".format("-" * 60))

                cfg.write(cmake_cache_option("ENABLE_CUDA", True))

                cudatoolkitdir = spec['cuda'].prefix
                cfg.write(cmake_cache_entry("CUDA_TOOLKIT_ROOT_DIR",
                                            cudatoolkitdir))
                cudacompiler = "${CUDA_TOOLKIT_ROOT_DIR}/bin/nvcc"
                cfg.write(cmake_cache_entry("CMAKE_CUDA_COMPILER",
                                            cudacompiler))

                cfg.write(cmake_cache_option("CUDA_SEPARABLE_COMPILATION",
                                             True))
                # SERAC EDIT BEGIN - NVCC doesn't allow -Wl, --rdynamic
                cfg.write(cmake_cache_option("CUDA_LINK_WITH_NVCC",
                                             True))
                cfg.write(cmake_cache_option("AXOM_ENABLE_EXPORTS",
                                             False))
                # The mesh_tester appears to require relocatable device code
                # which is not present if BLT introduces a device link stage
                # for libaxom.a, so it needs to be disabled
                cfg.write(cmake_cache_option("AXOM_ENABLE_QUEST",
                                             False))
                # SERAC EDIT END

                cfg.write(cmake_cache_option("AXOM_ENABLE_ANNOTATIONS", True))

                # CUDA_FLAGS
                cudaflags  = "-restrict "

                if not spec.satisfies('cuda_arch=none'):
                    cuda_arch = spec.variants['cuda_arch'].value
                    axom_arch = 'sm_{0}'.format(cuda_arch[0])
                    cfg.write(cmake_cache_entry("AXOM_CUDA_ARCH", axom_arch))
                    cudaflags += "-arch ${AXOM_CUDA_ARCH} "
                    # SERAC EDIT BEGIN - CMake 3.18 requires this
                    cfg.write(cmake_cache_entry("CMAKE_CUDA_ARCHITECTURES", cuda_arch[0]))
                    # SERAC EDIT END
                else:
                    cfg.write("# cuda_arch could not be determined\n\n")

                # SERAC EDIT BEGIN - debug flag causes the NVIDIA assembler to fail
                cudaflags += "-std=c++11 --expt-extended-lambda " # -G
                # NVCC ignores the host compiler when linking??
                # and some MPI -Wl,-rpath, flags are added from somewhere
                cudaflags += "-ccbin ${CMAKE_CXX_COMPILER} -forward-unknown-to-host-compiler "
                # SERAC EDIT END
                cfg.write(cmake_cache_entry("CMAKE_CUDA_FLAGS", cudaflags))

                if "+mpi" in spec:
                    cfg.write(cmake_cache_entry("CMAKE_CUDA_HOST_COMPILER",
                                                "${MPI_CXX_COMPILER}"))
                else:
                    cfg.write(cmake_cache_entry("CMAKE_CUDA_HOST_COMPILER",
                                                "${CMAKE_CXX_COMPILER}"))

                cfg.write("# nvcc does not like gtest's 'pthreads' flag\n")
                cfg.write(cmake_cache_option("gtest_disable_pthreads", True))

                sys_type = self._get_sys_type(spec)
                # are we on a specific machine
                if 'blueos' in sys_type:
                    # Very specific fix for working around CMake adding implicit link directories returned by the BlueOS
                    # compilers to link CUDA executables 
                    cfg.write(cmake_cache_string("BLT_CMAKE_IMPLICIT_LINK_DIRECTORIES_EXCLUDE", \
                                             "/usr/tce/packages/gcc/gcc-4.9.3/lib64/gcc/powerpc64le-unknown-linux-gnu/4.9.3;"
                                             "/usr/tce/packages/gcc/gcc-4.9.3/lib64"))

        cfg.write("\n")
        cfg.close()
        tty.info("Spack generated Axom host-config file: " + host_config_path)

    def cmake_args(self):
        spec = self.spec
        host_config_path = self._get_host_config_path(spec)

        options = []
        options.extend(['-C', host_config_path])

        if self.run_tests is False:
            options.append('-DENABLE_TESTS=OFF')
        else:
            options.append('-DENABLE_TESTS=ON')

        if "+shared" in spec:
            options.append('-DBUILD_SHARED_LIBS=ON')
        else:
            options.append('-DBUILD_SHARED_LIBS=OFF')

        return options

    @run_after('install')
    def install_cmake_cache(self):
        install(self._get_host_config_path(self.spec), prefix)<|MERGE_RESOLUTION|>--- conflicted
+++ resolved
@@ -60,13 +60,8 @@
     version('develop', branch='develop', submodules=True)
 
     # SERAC EDIT START
-<<<<<<< HEAD
-    # version('0.4.0serac', commit='1f41b3662e1b0a5075fed7dc6074bb8e54c32c9f', submodules="True")
+    # version('0.4.0serac', commit='df316b84b7dca4e8779efe62b31611ca79811c6a', submodules="True")
     version('0.4.0serac', branch='bugfix/essman/cuda_build', submodules="True")
-
-=======
-    version('0.4.0serac', commit='df316b84b7dca4e8779efe62b31611ca79811c6a', submodules="True")
->>>>>>> ae3cb0ad
     # SERAC EDIT END
 
     version('0.4.0', tag='v0.4.0', submodules=True)

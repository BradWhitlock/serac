--- conflicted
+++ resolved
@@ -60,12 +60,8 @@
     version('develop', branch='develop', submodules=True)
 
     # SERAC EDIT START
-<<<<<<< HEAD
-    # version('0.4.0serac', commit='df316b84b7dca4e8779efe62b31611ca79811c6a', submodules="True")
+    # version('0.4.0serac', commit='31c3d71bba8844cbcfff60a9d17ae0df5d9682d6', submodules="True")
     version('0.4.0serac', branch='bugfix/essman/cuda_build', submodules="True")
-=======
-    version('0.4.0serac', commit='31c3d71bba8844cbcfff60a9d17ae0df5d9682d6', submodules="True")
->>>>>>> ccf4fee6
     # SERAC EDIT END
 
     version('0.4.0', tag='v0.4.0', submodules=True)

packages:
  all:
    target: [ivybridge]
    compiler: [gcc]
    providers:
      mpi: [mpich]
      blas: [openblas]
      lapack: [openblas]
      gl: [opengl]
      glu: [openglu]

  # Lock down which MPI we are using
  mpi:
    buildable: false
  mpich:
    externals:
    - spec: mpich@3.3.2%gcc@9.3.0
      prefix: /usr

  # Lock down versions of packages we depend on
  opengl:
    buildable: false
    externals:
    - spec: opengl@1.7.0
      prefix: /usr
  openglu:
    buildable: false
    externals:
    - spec: openglu@1.3.1
      prefix: /usr
  bzip2:
    buildable: false
    externals:
    - spec: bzip2@1.0.8
      prefix: /
  gettext:
    buildable: false
    externals:
    - spec: gettext@0.19.8.1
      prefix: /usr
  perl:
    buildable: false
    externals:
    - spec: perl@5.30.0
      prefix: /usr
  tar:
    buildable: false
    externals:
    - spec: tar@1.30
      prefix: /
  libx11:
    buildable: false
    externals:
    - spec: libx11@6.3.0
      prefix: /usr
  autoconf:
    buildable: false
    externals:
    - spec: autoconf@2.69
      prefix: /usr
  openssl:
    externals:
    - spec: openssl@1.1.1
      prefix: /usr/lib/x86_64-linux-gnu/
  openblas:
    buildable: false
    externals:
    - spec: openblas@0.3.8
      prefix: /usr/lib/x86_64-linux-gnu/
  unzip:
    buildable: false
    externals:
    - spec: unzip@6.0
      prefix: /usr
  zlib:
    buildable: false
    externals:
    - spec: zlib@1.2.11
      prefix: /usr
  cuda:
    buildable: false
    externals:
<<<<<<< HEAD
    - spec: cuda@11.4.0
      prefix: /usr/local/cuda-11.4
=======
    - spec: cuda@11.7.0
      prefix: /usr/local/cuda-11.7
>>>>>>> 55548149
  m4:
    buildable: false
    externals:
    - spec: m4@1.4.16
      prefix: /usr

  # Lock in versions of Devtools
  cmake:
    buildable: false
    externals:
    - spec: cmake@3.20.4
      prefix: /usr
  cppcheck:
    version: [1.90]
    buildable: false
    externals:
    - spec: cppcheck@1.90
      prefix: /usr
  doxygen:
    version: [1.8.17]
    buildable: false
    externals:
    - spec: doxygen@1.8.17
      prefix: /usr
  llvm:
    version: [10.0.0]
    buildable: false
    externals:
    - spec: llvm@10.0.0+clang
      prefix: /usr
  python:
    version: [3.8.5]
    buildable: false
    externals:
    - spec: python@3.8.5
      prefix: /usr
  py-sphinx:
    version: [3.2.1]
    buildable: false
    externals:
    - spec: py-sphinx@3.2.1
      prefix: /usr<|MERGE_RESOLUTION|>--- conflicted
+++ resolved
@@ -80,13 +80,8 @@
   cuda:
     buildable: false
     externals:
-<<<<<<< HEAD
-    - spec: cuda@11.4.0
-      prefix: /usr/local/cuda-11.4
-=======
     - spec: cuda@11.7.0
       prefix: /usr/local/cuda-11.7
->>>>>>> 55548149
   m4:
     buildable: false
     externals:

--- conflicted
+++ resolved
@@ -4,11 +4,7 @@
 
 SHELL ["/bin/bash", "-c"]
 RUN sudo apt-get update -y
-<<<<<<< HEAD
-RUN sudo apt-get install curl ssh pkg-config build-essential libopenblas-dev mpich cmake -fy
-=======
 RUN sudo apt-get install curl wget ssh pkg-config build-essential libopenblas-dev tar -fy
->>>>>>> 78bdb47c
 RUN sudo apt-get -qq install -y --no-install-recommends gfortran-7 && sudo update-alternatives --install /usr/bin/gfortran gfortran /usr/bin/gfortran-7 100
 RUN sudo rm /usr/bin/python
 RUN sudo ln -s -f python3 /usr/bin/python # Compatibility with legacy Python
@@ -26,12 +22,7 @@
 WORKDIR "/home/serac"
 USER serac
 
-<<<<<<< HEAD
-RUN git clone --recursive https://github.com/LLNL/serac.git
-RUN cd serac && git checkout $branch && cd ..
-=======
 RUN git clone --recursive --branch $branch --single-branch --depth 1 https://github.com/joshessman-llnl/serac.git
->>>>>>> 78bdb47c
 
 # New containers will use Python3
 RUN python3 ./serac/scripts/uberenv/uberenv.py --spack-config-dir=./serac/scripts/uberenv/spack_configs/docker/ubuntu16/ --spec=%gcc@8.1.0 --prefix=/home/serac/serac_tpls -k

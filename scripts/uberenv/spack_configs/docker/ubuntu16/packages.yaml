# -------------------------------------------------------------------------
# This file controls default concretization preferences for Spack.
#
# Settings here are versioned with Spack and are intended to provide
# sensible defaults out of the box. Spack maintainers should edit this
# file to keep it current.
#
# Users can override these settings by editing the following files.
#
# Per-spack-instance settings (overrides defaults):
#   $SPACK_ROOT/etc/spack/packages.yaml
#
# Per-user settings (overrides default and site settings):
#   ~/.spack/packages.yaml
# -------------------------------------------------------------------------
packages:
  all:
    # This defaults us to machine specific flags of ivybridge which allows
    # us to run on broadwell as well
    target: [ivybridge]
    compiler: [gcc, intel, pgi, clang, xl, nag]
    providers:
      awk: [gawk]
      blas: [openblas]
      daal: [intel-daal]
      elf: [elfutils]
      golang: [gcc]
      ipp: [intel-ipp]
      java: [jdk]
      lapack: [openblas]
      mkl: [intel-mkl]
      mpe: [mpe2]
      mpi: [mpich]
      opencl: [pocl]
      openfoam: [openfoam-com, openfoam-org, foam-extend]
      pil: [py-pillow]
      scalapack: [netlib-scalapack]
      szip: [libszip, libaec]
      tbb: [intel-tbb]
      jpeg: [libjpeg-turbo, libjpeg]

  # Spack may grab for mpi & we don't want to use them
  charm:
    buildable: false
  mpilander:
    buildable: false
<<<<<<< HEAD
    # Spack may grab for mpi & we don't want to use them
=======
>>>>>>> 78bdb47c
  mpi:
    buildable: false
  mpich:
    externals:
<<<<<<< HEAD
    - spec: mpich@3.2
=======
    - spec: mpich@3.3
>>>>>>> 78bdb47c
      prefix: /usr

  # System level packages to not build
  autotools:
    buildable: false
    externals:
    - spec: autotools
      prefix: /usr
  bzip2:
    buildable: false
    externals:
    - spec: bzip2
      prefix: /usr
  gettext:
    buildable: false
    externals:
    - spec: gettext
<<<<<<< HEAD
      prefix: /usr/bin/
=======
      prefix: /usr
>>>>>>> 78bdb47c
  perl:
    buildable: false
    externals:
    - spec: perl
<<<<<<< HEAD
      prefix: /usr/bin/
=======
      prefix: /usr
>>>>>>> 78bdb47c
  m4:
    buildable: false
    externals:
    - spec: m4
      prefix: /usr
  pkg-config:
    buildable: false
    externals:
    - spec: pkg-config
      prefix: /usr
  tar:
    buildable: false
    externals:
    - spec: tar
      prefix: /usr
  graphviz:
    buildable: false
    externals:
    - spec: graphviz
      prefix: /usr
  openblas:
    buildable: false
    externals:
    - spec: openblas
      prefix: /usr

  # Globally lock in version of CMake
  cmake:
    version: [3.10.1]
    buildable: false
    externals:
    - spec: cmake@3.10.1
      prefix: /usr<|MERGE_RESOLUTION|>--- conflicted
+++ resolved
@@ -44,19 +44,11 @@
     buildable: false
   mpilander:
     buildable: false
-<<<<<<< HEAD
-    # Spack may grab for mpi & we don't want to use them
-=======
->>>>>>> 78bdb47c
   mpi:
     buildable: false
   mpich:
     externals:
-<<<<<<< HEAD
-    - spec: mpich@3.2
-=======
     - spec: mpich@3.3
->>>>>>> 78bdb47c
       prefix: /usr
 
   # System level packages to not build
@@ -74,20 +66,12 @@
     buildable: false
     externals:
     - spec: gettext
-<<<<<<< HEAD
-      prefix: /usr/bin/
-=======
       prefix: /usr
->>>>>>> 78bdb47c
   perl:
     buildable: false
     externals:
     - spec: perl
-<<<<<<< HEAD
-      prefix: /usr/bin/
-=======
       prefix: /usr
->>>>>>> 78bdb47c
   m4:
     buildable: false
     externals:

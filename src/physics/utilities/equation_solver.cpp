// Copyright (c) 2019-2020, Lawrence Livermore National Security, LLC and
// other Serac Project Developers. See the top-level LICENSE file for
// details.
//
// SPDX-License-Identifier: (BSD-3-Clause)

#include "physics/utilities/equation_solver.hpp"

#include "infrastructure/logger.hpp"
#include "infrastructure/terminator.hpp"

namespace serac {

EquationSolver::EquationSolver(MPI_Comm comm, const LinearSolverParameters& lin_params,
                               const std::optional<NonlinearSolverParameters>& nonlin_params)
{
  // If it's an iterative solver, build it and set the preconditioner
  if (std::holds_alternative<IterativeSolverParameters>(lin_params)) {
    lin_solver_ = buildIterativeLinearSolver(comm, std::get<IterativeSolverParameters>(lin_params));
  }
  // If it's a custom solver, check that the mfem::Solver* is not null
  else if (std::holds_alternative<CustomSolverParameters>(lin_params)) {
    auto custom_solver_ptr = std::get<CustomSolverParameters>(lin_params).solver;
    SLIC_ERROR_IF(custom_solver_ptr == nullptr, "Custom solver pointer must be initialized.");
    lin_solver_ = custom_solver_ptr;
  }
  // If it's a direct solver (currently SuperLU only)
  else if (std::holds_alternative<DirectSolverParameters>(lin_params)) {
    auto direct_solver = std::make_unique<mfem::SuperLUSolver>(comm);
    direct_solver->SetColumnPermutation(mfem::superlu::PARMETIS);
    if (std::get<DirectSolverParameters>(lin_params).print_level == 0) {
      direct_solver->SetPrintStatistics(false);
    }
    lin_solver_ = std::move(direct_solver);
  }

  if (nonlin_params) {
    nonlin_solver_ = buildNewtonSolver(comm, *nonlin_params);
  }
}

std::unique_ptr<mfem::IterativeSolver> EquationSolver::buildIterativeLinearSolver(
    MPI_Comm comm, const IterativeSolverParameters& lin_params)
{
  std::unique_ptr<mfem::IterativeSolver> iter_lin_solver;

  switch (lin_params.lin_solver) {
    case LinearSolver::CG:
      iter_lin_solver = std::make_unique<mfem::CGSolver>(comm);
      break;
    case LinearSolver::GMRES:
      iter_lin_solver = std::make_unique<mfem::GMRESSolver>(comm);
      break;
    case LinearSolver::MINRES:
      iter_lin_solver = std::make_unique<mfem::MINRESSolver>(comm);
      break;
    default:
      SLIC_ERROR("Linear solver type not recognized.");
      exitGracefully(true);
  }

  iter_lin_solver->SetRelTol(lin_params.rel_tol);
  iter_lin_solver->SetAbsTol(lin_params.abs_tol);
  iter_lin_solver->SetMaxIter(lin_params.max_iter);
  iter_lin_solver->SetPrintLevel(lin_params.print_level);

  // Handle the preconditioner - currently just BoomerAMG and HypreSmoother are supported
<<<<<<< HEAD
  if (std::holds_alternative<HypreBoomerAMGPrec>(lin_params.prec)) {
    auto par_fes = std::get<HypreBoomerAMGPrec>(lin_params.prec).pfes;
    SLIC_ERROR_IF(par_fes == nullptr, "FESpace is required to use the HypreBoomerAMG preconditioner.");
    SLIC_WARNING_IF(par_fes->GetOrdering() == mfem::Ordering::byNODES,
                    "Attempting to use BoomerAMG with nodal ordering.");
    auto prec_amg = std::make_unique<mfem::HypreBoomerAMG>();
    prec_amg->SetPrintLevel(lin_params.print_level);
    prec_amg->SetElasticityOptions(par_fes);
    prec_ = std::move(prec_amg);
  } else if (std::holds_alternative<HypreSmootherPrec>(lin_params.prec)) {
    auto relaxation_type = std::get<HypreSmootherPrec>(lin_params.prec).type;
    auto prec_smoother   = std::make_unique<mfem::HypreSmoother>();
    prec_smoother->SetType(relaxation_type);
    prec_smoother->SetPositiveDiagonal(true);
    prec_ = std::move(prec_smoother);
  } else if (std::holds_alternative<AMGXPrec>(lin_params.prec)) {
#ifdef MFEM_USE_AMGX
    prec_ = std::make_unique<mfem::AmgXSolver>(comm, mfem::AmgXSolver::PRECONDITIONER, true);
#else
    SLIC_ERROR("AMGX was not enabled when MFEM was built");
#endif
  } else if (std::holds_alternative<BlockILUPrec>(lin_params.prec)) {
    auto block_size = std::get<BlockILUPrec>(lin_params.prec).block_size;
    prec_           = std::make_unique<mfem::BlockILU>(block_size);
=======
  if (lin_params.prec) {
    if (std::holds_alternative<HypreBoomerAMGPrec>(*lin_params.prec)) {
      auto prec_amg = std::make_unique<mfem::HypreBoomerAMG>();
      auto par_fes  = std::get<HypreBoomerAMGPrec>(*lin_params.prec).pfes;
      if (par_fes != nullptr) {
        SLIC_WARNING_IF(par_fes->GetOrdering() == mfem::Ordering::byNODES,
                        "Attempting to use BoomerAMG with nodal ordering on an elasticity problem.");
        prec_amg->SetElasticityOptions(par_fes);
      }
      prec_amg->SetPrintLevel(lin_params.print_level);
      prec_ = std::move(prec_amg);
    } else if (std::holds_alternative<HypreSmootherPrec>(*lin_params.prec)) {
      auto relaxation_type = std::get<HypreSmootherPrec>(*lin_params.prec).type;
      auto prec_smoother   = std::make_unique<mfem::HypreSmoother>();
      prec_smoother->SetType(relaxation_type);
      prec_smoother->SetPositiveDiagonal(true);
      prec_ = std::move(prec_smoother);
    } else if (std::holds_alternative<BlockILUPrec>(*lin_params.prec)) {
      auto block_size = std::get<BlockILUPrec>(*lin_params.prec).block_size;
      prec_           = std::make_unique<mfem::BlockILU>(block_size);
    }
    iter_lin_solver->SetPreconditioner(*prec_);
>>>>>>> 2e2e03da
  }
  return iter_lin_solver;
}

std::unique_ptr<mfem::NewtonSolver> EquationSolver::buildNewtonSolver(MPI_Comm                         comm,
                                                                      const NonlinearSolverParameters& nonlin_params)
{
  std::unique_ptr<mfem::NewtonSolver> newton_solver;

  if (nonlin_params.nonlin_solver == NonlinearSolver::MFEMNewton) {
    newton_solver = std::make_unique<mfem::NewtonSolver>(comm);
  }
  // KINSOL
  else {
#ifdef MFEM_USE_SUNDIALS
    auto kinsol_strat =
        (nonlin_params.nonlin_solver == NonlinearSolver::KINBacktrackingLineSearch) ? KIN_LINESEARCH : KIN_NONE;
    newton_solver = std::make_unique<mfem::KINSolver>(comm, kinsol_strat, true);
#else
    SLIC_ERROR("KINSOL was not enabled when MFEM was built");
#endif
  }

  newton_solver->SetRelTol(nonlin_params.rel_tol);
  newton_solver->SetAbsTol(nonlin_params.abs_tol);
  newton_solver->SetMaxIter(nonlin_params.max_iter);
  newton_solver->SetPrintLevel(nonlin_params.print_level);
  return newton_solver;
}

void EquationSolver::SetOperator(const mfem::Operator& op)
{
  if (nonlin_solver_) {
    if (std::holds_alternative<std::unique_ptr<mfem::SuperLUSolver>>(lin_solver_)) {
      superlu_wrapper_ = std::make_unique<SuperLUNonlinearOperatorWrapper>(op);
      nonlin_solver_->SetOperator(*superlu_wrapper_);
    } else {
      nonlin_solver_->SetOperator(op);
    }
    // Now that the nonlinear solver knows about the operator, we can set its linear solver
    if (!nonlin_solver_set_solver_called_) {
      nonlin_solver_->SetSolver(linearSolver());
      nonlin_solver_set_solver_called_ = true;
    }
  } else {
    std::visit([&op](auto&& solver) { solver->SetOperator(op); }, lin_solver_);
  }
  height = op.Height();
  width  = op.Width();
}

void EquationSolver::SetOperator(const mfem::HypreParMatrix& matrix)
{
  if (std::holds_alternative<std::unique_ptr<mfem::SuperLUSolver>>(lin_solver_)) {
    superlu_mat_ = matrix;
    SetOperator(*superlu_mat_);
  }
  // Otherwise just upcast and call as usual
  else {
    SetOperator(static_cast<const mfem::Operator&>(matrix));
  }
}

void EquationSolver::Mult(const mfem::Vector& b, mfem::Vector& x) const
{
  if (nonlin_solver_) {
    nonlin_solver_->Mult(b, x);
  } else {
    std::visit([&b, &x](auto&& solver) { solver->Mult(b, x); }, lin_solver_);
  }
}

mfem::Operator& EquationSolver::SuperLUNonlinearOperatorWrapper::GetGradient(const mfem::Vector& x) const
{
  mfem::Operator&       grad      = oper_.GetGradient(x);
  mfem::HypreParMatrix* matr_grad = dynamic_cast<mfem::HypreParMatrix*>(&grad);

  SLIC_ERROR_IF(matr_grad == nullptr, "Nonlinear operator gradient must be a HypreParMatrix");
  superlu_grad_mat_.emplace(*matr_grad);
  return *superlu_grad_mat_;
}

void EquationSolver::defineInputFileSchema(axom::inlet::Table& table)
{
  auto nonlinear_table = table.addTable("nonlinear", "Newton Equation Solver Parameters");
  nonlinear_table->required(false);
  nonlinear_table->addDouble("rel_tol", "Relative tolerance for the Newton solve.")->defaultValue(1.0e-2);
  nonlinear_table->addDouble("abs_tol", "Absolute tolerance for the Newton solve.")->defaultValue(1.0e-4);
  nonlinear_table->addInt("max_iter", "Maximum iterations for the Newton solve.")->defaultValue(500);
  nonlinear_table->addInt("print_level", "Nonlinear print level.")->defaultValue(0);
  nonlinear_table->addString("solver_type", "Not currently used.")->defaultValue("");

  auto linear_table = table.addTable("linear", "Linear Equation Solver Parameters");
  linear_table->required(false);
  linear_table->addDouble("rel_tol", "Relative tolerance for the linear solve.")->defaultValue(1.0e-6);
  linear_table->addDouble("abs_tol", "Absolute tolerance for the linear solve.")->defaultValue(1.0e-8);
  linear_table->addInt("max_iter", "Maximum iterations for the linear solve.")->defaultValue(5000);
  linear_table->addInt("print_level", "Linear print level.")->defaultValue(0);
  linear_table->addString("solver_type", "Solver type (gmres|minres).")->defaultValue("gmres");
}

}  // namespace serac

using serac::EquationSolver;
using serac::IterativeSolverParameters;
using serac::NonlinearSolverParameters;

IterativeSolverParameters FromInlet<IterativeSolverParameters>::operator()(axom::inlet::Table& base)
{
  IterativeSolverParameters params;
  params.rel_tol          = base["rel_tol"];
  params.abs_tol          = base["abs_tol"];
  params.max_iter         = base["max_iter"];
  params.print_level      = base["print_level"];
  std::string solver_type = base["solver_type"];
  if (solver_type == "gmres") {
    params.prec       = serac::HypreBoomerAMGPrec{};
    params.lin_solver = serac::LinearSolver::GMRES;
  } else if (solver_type == "minres") {
    params.prec       = serac::HypreSmootherPrec{mfem::HypreSmoother::l1Jacobi};
    params.lin_solver = serac::LinearSolver::MINRES;
  } else {
    serac::logger::flush();
    std::string msg = fmt::format("Unknown Linear solver type given: {0}", solver_type);
    SLIC_ERROR(msg);
  }
  return params;
}

NonlinearSolverParameters FromInlet<NonlinearSolverParameters>::operator()(axom::inlet::Table& base)
{
  NonlinearSolverParameters params;
  params.rel_tol     = base["rel_tol"];
  params.abs_tol     = base["abs_tol"];
  params.max_iter    = base["max_iter"];
  params.print_level = base["print_level"];
  return params;
}

EquationSolver FromInlet<EquationSolver>::operator()(axom::inlet::Table& base)
{
  auto lin = base["linear"].get<IterativeSolverParameters>();
  if (base.hasTable("nonlinear")) {
    auto nonlin = base["nonlinear"].get<NonlinearSolverParameters>();
    return EquationSolver(MPI_COMM_WORLD, lin, nonlin);
  }
  return EquationSolver(MPI_COMM_WORLD, lin);
}<|MERGE_RESOLUTION|>--- conflicted
+++ resolved
@@ -65,32 +65,6 @@
   iter_lin_solver->SetPrintLevel(lin_params.print_level);
 
   // Handle the preconditioner - currently just BoomerAMG and HypreSmoother are supported
-<<<<<<< HEAD
-  if (std::holds_alternative<HypreBoomerAMGPrec>(lin_params.prec)) {
-    auto par_fes = std::get<HypreBoomerAMGPrec>(lin_params.prec).pfes;
-    SLIC_ERROR_IF(par_fes == nullptr, "FESpace is required to use the HypreBoomerAMG preconditioner.");
-    SLIC_WARNING_IF(par_fes->GetOrdering() == mfem::Ordering::byNODES,
-                    "Attempting to use BoomerAMG with nodal ordering.");
-    auto prec_amg = std::make_unique<mfem::HypreBoomerAMG>();
-    prec_amg->SetPrintLevel(lin_params.print_level);
-    prec_amg->SetElasticityOptions(par_fes);
-    prec_ = std::move(prec_amg);
-  } else if (std::holds_alternative<HypreSmootherPrec>(lin_params.prec)) {
-    auto relaxation_type = std::get<HypreSmootherPrec>(lin_params.prec).type;
-    auto prec_smoother   = std::make_unique<mfem::HypreSmoother>();
-    prec_smoother->SetType(relaxation_type);
-    prec_smoother->SetPositiveDiagonal(true);
-    prec_ = std::move(prec_smoother);
-  } else if (std::holds_alternative<AMGXPrec>(lin_params.prec)) {
-#ifdef MFEM_USE_AMGX
-    prec_ = std::make_unique<mfem::AmgXSolver>(comm, mfem::AmgXSolver::PRECONDITIONER, true);
-#else
-    SLIC_ERROR("AMGX was not enabled when MFEM was built");
-#endif
-  } else if (std::holds_alternative<BlockILUPrec>(lin_params.prec)) {
-    auto block_size = std::get<BlockILUPrec>(lin_params.prec).block_size;
-    prec_           = std::make_unique<mfem::BlockILU>(block_size);
-=======
   if (lin_params.prec) {
     if (std::holds_alternative<HypreBoomerAMGPrec>(*lin_params.prec)) {
       auto prec_amg = std::make_unique<mfem::HypreBoomerAMG>();
@@ -108,12 +82,17 @@
       prec_smoother->SetType(relaxation_type);
       prec_smoother->SetPositiveDiagonal(true);
       prec_ = std::move(prec_smoother);
-    } else if (std::holds_alternative<BlockILUPrec>(*lin_params.prec)) {
+    } else if (std::holds_alternative<AMGXPrec>(*lin_params.prec)) {
+#ifdef MFEM_USE_AMGX
+    prec_ = std::make_unique<mfem::AmgXSolver>(comm, mfem::AmgXSolver::PRECONDITIONER, true);
+#else
+    SLIC_ERROR("AMGX was not enabled when MFEM was built");
+#endif
+  } else if (std::holds_alternative<BlockILUPrec>(*lin_params.prec)) {
       auto block_size = std::get<BlockILUPrec>(*lin_params.prec).block_size;
       prec_           = std::make_unique<mfem::BlockILU>(block_size);
     }
     iter_lin_solver->SetPreconditioner(*prec_);
->>>>>>> 2e2e03da
   }
   return iter_lin_solver;
 }

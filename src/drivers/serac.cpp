--- conflicted
+++ resolved
@@ -32,21 +32,12 @@
 
 namespace serac {
 
-//------- Input file -------
-<<<<<<< HEAD
-
 /**
  * @brief Define the input file structure for the driver code
  *
  * @param[in] inlet The inlet instance
- * @param[in] rank The MPI rank fo error reporting
  */
-void defineInputFileSchema(axom::inlet::Inlet& inlet, int rank)
-=======
-//
-// This defines what we expect to extract from the input file
 void defineInputFileSchema(axom::inlet::Inlet& inlet)
->>>>>>> 10f0c373
 {
   // Simulation time parameters
   inlet.addDouble("t_final", "Final time for simulation.").defaultValue(1.0);

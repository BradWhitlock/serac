--- conflicted
+++ resolved
@@ -119,28 +119,19 @@
   }
 
   // Save input values to file
-<<<<<<< HEAD
   datastore.getRoot()->getGroup("input_file")->save("serac_input.json", "json");
 
   // Not restarting, so we need to create the mesh and register it with the StateManager
   if (!restart_cycle) {
     // Build the mesh
-    auto       mesh_options   = inlet["main_mesh"].get<serac::mesh::InputOptions>();
-    const auto file_opts      = std::get<serac::mesh::FileInputOptions>(mesh_options.extra_options);
-    auto       full_mesh_path = serac::input::findMeshFilePath(file_opts.relative_mesh_file_name, input_file_path);
-    auto mesh = serac::buildMeshFromFile(full_mesh_path, mesh_options.ser_ref_levels, mesh_options.par_ref_levels);
+    auto mesh_options = inlet["main_mesh"].get<serac::mesh::InputOptions>();
+    if (const auto file_opts = std::get_if<serac::mesh::FileInputOptions>(&mesh_options.extra_options)) {
+      file_opts->absolute_mesh_file_name =
+          serac::input::findMeshFilePath(file_opts->relative_mesh_file_name, input_file_path);
+    }
+    auto mesh = serac::mesh::buildParallelMesh(mesh_options);
     serac::StateManager::setMesh(std::move(mesh));
-=======
-  datastore.getRoot()->save("serac_input.json", "json");
-
-  // Build the mesh
-  auto mesh_options = inlet["main_mesh"].get<serac::mesh::InputOptions>();
-  if (const auto file_opts = std::get_if<serac::mesh::FileInputOptions>(&mesh_options.extra_options)) {
-    file_opts->absolute_mesh_file_name =
-        serac::input::findMeshFilePath(file_opts->relative_mesh_file_name, input_file_path);
->>>>>>> e0d44069
   }
-  auto mesh = serac::mesh::buildParallelMesh(mesh_options);
 
   // Create the physics object
   std::unique_ptr<serac::BasePhysics> main_physics;

// Copyright (c) 2019-2021, Lawrence Livermore National Security, LLC and
// other Serac Project Developers. See the top-level LICENSE file for
// details.
//
// SPDX-License-Identifier: (BSD-3-Clause)

/**
 * @file serac.cpp
 *
 * @brief Serac: nonlinear implicit thermal-structural driver
 *
 * The purpose of this code is to act as a proxy app for nonlinear implicit mechanics codes at LLNL.
 */

#include <fstream>
#include <iostream>
#include <memory>
#include <string>

#include "axom/core.hpp"
#include "mfem.hpp"
#include "serac/coefficients/loading_functions.hpp"
#include "serac/infrastructure/cli.hpp"
#include "serac/infrastructure/initialize.hpp"
#include "serac/infrastructure/input.hpp"
#include "serac/infrastructure/logger.hpp"
#include "serac/infrastructure/terminator.hpp"
#include "serac/numerics/mesh_utils.hpp"
#include "serac/physics/thermal_solid.hpp"
#include "serac/physics/utilities/equation_solver.hpp"
#include "serac/serac_config.hpp"

namespace serac {

//------- Input file -------
//
// This defines what we expect to extract from the input file
void defineInputFileSchema(axom::inlet::Inlet& inlet)
{
  // Simulation time parameters
  inlet.addDouble("t_final", "Final time for simulation.").defaultValue(1.0);
  inlet.addDouble("dt", "Time step.").defaultValue(0.25);

  // The output type (visit, glvis, paraview, etc)
  serac::input::defineOutputTypeInputFileSchema(inlet.getGlobalTable());

  // The mesh options
  auto& mesh_table = inlet.addStruct("main_mesh", "The main mesh for the problem");
  serac::mesh::InputOptions::defineInputFileSchema(mesh_table);

  // The solid mechanics options
  auto& solid_solver_table = inlet.addStruct("solid", "Finite deformation solid mechanics module");
  serac::Solid::InputOptions::defineInputFileSchema(solid_solver_table);

  // The thermal conduction options
  auto& thermal_solver_table = inlet.addStruct("thermal_conduction", "Thermal conduction module");
  serac::ThermalConduction::InputOptions::defineInputFileSchema(thermal_solver_table);

  // Verify the input file
  if (!inlet.verify()) {
    SLIC_ERROR_ROOT("Input file failed to verify.");
  }
}

}  // namespace serac

int main(int argc, char* argv[])
{
  serac::initialize(argc, argv);

  // Handle Command line
  std::unordered_map<std::string, std::string> cli_opts =
      serac::cli::defineAndParse(argc, argv, "Serac: a high order nonlinear thermomechanical simulation code");
  serac::cli::printGiven(cli_opts);

  // Read input file
  std::string input_file_path = "";
  auto        search          = cli_opts.find("input_file");
  if (search != cli_opts.end()) {
    input_file_path = search->second;
  }

  // Check for the doc creation command line argument
  bool create_input_file_docs = cli_opts.find("create_input_file_docs") != cli_opts.end();

  // Create DataStore
  axom::sidre::DataStore datastore;

  // Initialize Inlet and read input file
  auto inlet = serac::input::initialize(datastore, input_file_path);
  serac::defineInputFileSchema(inlet);

  // Optionally, create input file documentation and quit
  if (create_input_file_docs) {
    auto writer = std::make_unique<axom::inlet::SphinxDocWriter>("serac_input.rst", inlet.sidreGroup());
    inlet.registerDocWriter(std::move(writer));
    inlet.writeDoc();
    serac::exitGracefully();
  }

  // Save input values to file
  datastore.getRoot()->save("serac_input.json", "json");

  std::shared_ptr<mfem::ParMesh> mesh;
  // Build the mesh
  auto mesh_options = inlet["main_mesh"].get<serac::mesh::InputOptions>();
  if (const auto file_opts = std::get_if<serac::mesh::FileInputOptions>(&mesh_options.extra_options)) {
    auto full_mesh_path = serac::input::findMeshFilePath(file_opts->relative_mesh_file_name, input_file_path);
    mesh = serac::buildMeshFromFile(full_mesh_path, mesh_options.ser_ref_levels, mesh_options.par_ref_levels);
  }

  // Create the physics object
  std::unique_ptr<serac::BasePhysics> main_physics;

  // Create nullable contains for the solid and thermal input file options
  std::optional<serac::Solid::InputOptions>             solid_solver_options;
  std::optional<serac::ThermalConduction::InputOptions> thermal_solver_options;

  // If the blocks exist, read the appropriate input file options
  if (inlet.contains("solid")) {
    solid_solver_options = inlet["solid"].get<serac::Solid::InputOptions>();
  }
  if (inlet.contains("thermal_conduction")) {
    thermal_solver_options = inlet["thermal_conduction"].get<serac::ThermalConduction::InputOptions>();
  }

  // Construct the appropriate physics object using the input file options
  if (solid_solver_options && thermal_solver_options) {
    main_physics = std::make_unique<serac::ThermalSolid>(mesh, *thermal_solver_options, *solid_solver_options);
  } else if (solid_solver_options) {
    main_physics = std::make_unique<serac::Solid>(mesh, *solid_solver_options);
  } else if (thermal_solver_options) {
    main_physics = std::make_unique<serac::ThermalConduction>(mesh, *thermal_solver_options);
  } else {
<<<<<<< HEAD
    SLIC_ERROR_ROOT(rank, "Neither solid nor thermal_conduction blocks specified in the input file.");
=======
    SLIC_ERROR_ROOT("Neither nonlinear_solid nor thermal_conduction blocks specified in the input file.");
>>>>>>> 10f0c373
  }

  // Complete the solver setup
  main_physics->completeSetup();

  // Initialize/set the time information
  double t       = 0;
  double t_final = inlet["t_final"];
  double dt      = inlet["dt"];

  bool last_step = false;

  // FIXME: This and the FromInlet specialization are hacked together,
  // should be inlet["output_type"].get<OutputType>()
  main_physics->initializeOutput(inlet.getGlobalTable().get<serac::OutputType>(), "serac");

  // Enter the time step loop.
  for (int ti = 1; !last_step; ti++) {
    // Compute the real timestep. This may be less than dt for the last timestep.
    double dt_real = std::min(dt, t_final - t);

    // Compute current time
    t = t + dt_real;

    // Print the timestep information
    SLIC_INFO_ROOT("step " << ti << ", t = " << t);

    // Solve the physics module appropriately
    main_physics->advanceTimestep(dt_real);

    // Output a visualization file
    main_physics->outputState();

    // Determine if this is the last timestep
    last_step = (t >= t_final - 1e-8 * dt);
  }

  serac::exitGracefully();
}<|MERGE_RESOLUTION|>--- conflicted
+++ resolved
@@ -132,11 +132,7 @@
   } else if (thermal_solver_options) {
     main_physics = std::make_unique<serac::ThermalConduction>(mesh, *thermal_solver_options);
   } else {
-<<<<<<< HEAD
-    SLIC_ERROR_ROOT(rank, "Neither solid nor thermal_conduction blocks specified in the input file.");
-=======
-    SLIC_ERROR_ROOT("Neither nonlinear_solid nor thermal_conduction blocks specified in the input file.");
->>>>>>> 10f0c373
+    SLIC_ERROR_ROOT("Neither solid nor thermal_conduction blocks specified in the input file.");
   }
 
   // Complete the solver setup

// Copyright (c) 2019-2021, Lawrence Livermore National Security, LLC and
// other Serac Project Developers. See the top-level LICENSE file for
// details.
//
// SPDX-License-Identifier: (BSD-3-Clause)

/**
 * @file serac.cpp
 *
 * @brief Nonlinear implicit proxy app driver
 *
 * The purpose of this code is to act as a proxy app for nonlinear implicit mechanics codes at LLNL.
 */

#include <fstream>
#include <iostream>
#include <memory>
#include <string>

#include "axom/core.hpp"
#include "mfem.hpp"
#include "serac/coefficients/loading_functions.hpp"
#include "serac/coefficients/traction_coefficient.hpp"
#include "serac/infrastructure/cli.hpp"
#include "serac/infrastructure/initialize.hpp"
#include "serac/infrastructure/input.hpp"
#include "serac/infrastructure/logger.hpp"
#include "serac/infrastructure/terminator.hpp"
#include "serac/numerics/mesh_utils.hpp"
#include "serac/physics/solid.hpp"
#include "serac/physics/utilities/equation_solver.hpp"
#include "serac/serac_config.hpp"

namespace serac {

//------- Input file -------

void defineInputFileSchema(axom::inlet::Inlet& inlet, int rank)
{
  // Simulation time parameters
  inlet.addDouble("t_final", "Final time for simulation.").defaultValue(1.0);
  inlet.addDouble("dt", "Time step.").defaultValue(0.25);
  serac::input::defineOutputTypeInputFileSchema(inlet.getGlobalTable());

  auto& mesh_table = inlet.addTable("main_mesh", "The main mesh for the problem");
  serac::mesh::InputOptions::defineInputFileSchema(mesh_table);

  // Physics
  auto& solid_solver_table = inlet.addTable("solid", "Finite deformation solid mechanics module");
  serac::Solid::InputOptions::defineInputFileSchema(solid_solver_table);

  // Verify input file
  if (!inlet.verify()) {
    SLIC_ERROR_ROOT(rank, "Input file failed to verify.");
  }
}

}  // namespace serac

int main(int argc, char* argv[])
{
  auto [num_procs, rank] = serac::initialize(argc, argv);

  // Handle Command line
  std::unordered_map<std::string, std::string> cli_opts =
      serac::cli::defineAndParse(argc, argv, rank, "Serac: a high order nonlinear thermomechanical simulation code");
  serac::cli::printGiven(cli_opts, rank);

  // Read input file
  std::string input_file_path = "";
  auto        search          = cli_opts.find("input_file");
  if (search != cli_opts.end()) {
    input_file_path = search->second;
  }
  bool create_input_file_docs = cli_opts.find("create_input_file_docs") != cli_opts.end();

  // Create DataStore
  axom::sidre::DataStore datastore;

  // Initialize Inlet and read input file
  auto inlet = serac::input::initialize(datastore, input_file_path);
  serac::defineInputFileSchema(inlet, rank);
  if (create_input_file_docs) {
    auto writer = std::make_unique<axom::inlet::SphinxDocWriter>("serac_input.rst", inlet.sidreGroup());
    inlet.registerDocWriter(std::move(writer));
    inlet.writeDoc();
    serac::exitGracefully();
  }

  // Save input values to file
  datastore.getRoot()->save("serac_input.json", "json");

  std::shared_ptr<mfem::ParMesh> mesh;
  // Build the mesh
  auto mesh_options = inlet["main_mesh"].get<serac::mesh::InputOptions>();
  if (const auto file_opts = std::get_if<serac::mesh::FileInputOptions>(&mesh_options.extra_options)) {
    auto full_mesh_path = serac::input::findMeshFilePath(file_opts->relative_mesh_file_name, input_file_path);
    mesh = serac::buildMeshFromFile(full_mesh_path, mesh_options.ser_ref_levels, mesh_options.par_ref_levels);
  }

  // Define the solid solver object
  auto         solid_solver_options = inlet["solid"].get<serac::Solid::InputOptions>();
  serac::Solid solid_solver(mesh, solid_solver_options);

<<<<<<< HEAD
  // FIXME: Move time-scaling logic to Lua once arbitrary function signatures are allowed
  // auto traction      = inlet["solid/traction"].get<mfem::Vector>();
  // auto traction_coef = std::make_shared<serac::VectorScaledConstantCoefficient>(traction);

=======
>>>>>>> 21cc4f9d
  // Complete the solver setup
  solid_solver.completeSetup();

  // initialize/set the time
  double t       = 0;
  double t_final = inlet["t_final"];  // has default value
  double dt      = inlet["dt"];       // has default value

  bool last_step = false;

  // FIXME: This and the FromInlet specialization are hacked together,
  // should be inlet["output_type"].get<OutputType>()
  solid_solver.initializeOutput(inlet.getGlobalTable().get<serac::OutputType>(), "serac");

  // enter the time step loop. This was modeled after example 10p.
  for (int ti = 1; !last_step; ti++) {
    double dt_real = std::min(dt, t_final - t);
    // compute current time
    t = t + dt_real;

    SLIC_INFO_ROOT(rank, "step " << ti << ", t = " << t);

    // Solve the Newton system
    solid_solver.advanceTimestep(dt_real);

    solid_solver.outputState();

    last_step = (t >= t_final - 1e-8 * dt);
  }

  serac::exitGracefully();
}<|MERGE_RESOLUTION|>--- conflicted
+++ resolved
@@ -99,16 +99,9 @@
   }
 
   // Define the solid solver object
-  auto         solid_solver_options = inlet["solid"].get<serac::Solid::InputOptions>();
+  auto                  solid_solver_options = inlet["solid"].get<serac::Solid::InputOptions>();
   serac::Solid solid_solver(mesh, solid_solver_options);
 
-<<<<<<< HEAD
-  // FIXME: Move time-scaling logic to Lua once arbitrary function signatures are allowed
-  // auto traction      = inlet["solid/traction"].get<mfem::Vector>();
-  // auto traction_coef = std::make_shared<serac::VectorScaledConstantCoefficient>(traction);
-
-=======
->>>>>>> 21cc4f9d
   // Complete the solver setup
   solid_solver.completeSetup();
 

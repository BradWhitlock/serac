--- conflicted
+++ resolved
@@ -79,15 +79,14 @@
   if (search != cli_opts.end()) {
     input_file_path = search->second;
   }
-<<<<<<< HEAD
+
+  // Check if a restart was requested
   std::optional<int> restart_cycle;
   if (auto cycle = cli_opts.find("restart_cycle"); cycle != cli_opts.end()) {
     restart_cycle = std::stoi(cycle->second);
   }
-=======
 
   // Check for the doc creation command line argument
->>>>>>> 99f14806
   bool create_input_file_docs = cli_opts.find("create_input_file_docs") != cli_opts.end();
 
   // Create DataStore
@@ -121,11 +120,6 @@
     }
   }
 
-<<<<<<< HEAD
-  // Define the solid solver object
-  auto                  solid_solver_options = inlet["nonlinear_solid"].get<serac::NonlinearSolid::InputOptions>();
-  serac::NonlinearSolid solid_solver(solid_solver_options);
-=======
   // Create the physics object
   std::unique_ptr<serac::BasePhysics> main_physics;
 
@@ -143,15 +137,14 @@
 
   // Construct the appropriate physics object using the input file options
   if (solid_solver_options && thermal_solver_options) {
-    main_physics = std::make_unique<serac::ThermalSolid>(mesh, *thermal_solver_options, *solid_solver_options);
+    main_physics = std::make_unique<serac::ThermalSolid>(*thermal_solver_options, *solid_solver_options);
   } else if (solid_solver_options) {
-    main_physics = std::make_unique<serac::NonlinearSolid>(mesh, *solid_solver_options);
+    main_physics = std::make_unique<serac::NonlinearSolid>(*solid_solver_options);
   } else if (thermal_solver_options) {
-    main_physics = std::make_unique<serac::ThermalConduction>(mesh, *thermal_solver_options);
+    main_physics = std::make_unique<serac::ThermalConduction>(*thermal_solver_options);
   } else {
     SLIC_ERROR_ROOT(rank, "Neither nonlinear_solid nor thermal_conduction blocks specified in the input file.");
   }
->>>>>>> 99f14806
 
   // Complete the solver setup
   main_physics->completeSetup();

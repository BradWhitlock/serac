--- conflicted
+++ resolved
@@ -22,14 +22,12 @@
   CLI::App    app{app_description};
   std::string input_file_path;
   app.add_option("-i, --input_file", input_file_path, "Input file to use.")->required()->check(CLI::ExistingFile);
-<<<<<<< HEAD
-  int restart_cycle;
-  auto restart_opt = app.add_option("-c, --restart_cycle", restart_cycle, "Cycle to restart from.")->check(CLI::PositiveNumber);
-=======
+  int  restart_cycle;
+  auto restart_opt =
+      app.add_option("-c, --restart_cycle", restart_cycle, "Cycle to restart from.")->check(CLI::PositiveNumber);
   bool create_input_file_docs{false};
   app.add_flag("-d, --create-input-file-docs", create_input_file_docs,
                "Writes Sphinx documentation for input file, then exits");
->>>>>>> 4fc5ef46
 
   // Parse the arguments and check if they are good
   try {
@@ -49,14 +47,11 @@
   // Store found values
   std::unordered_map<std::string, std::string> cli_opts;
   cli_opts.insert({std::string("input_file"), input_file_path});
-<<<<<<< HEAD
-  if (restart_opt->count())
-  {
+  if (restart_opt->count()) {
     cli_opts["restart_cycle"] = std::to_string(restart_cycle);
-=======
+  }
   if (create_input_file_docs) {
     cli_opts.insert({"create_input_file_docs", {}});
->>>>>>> 4fc5ef46
   }
 
   return cli_opts;

// Copyright (c) 2019-2022, Lawrence Livermore National Security, LLC and
// other Serac Project Developers. See the top-level LICENSE file for
// details.
//
// SPDX-License-Identifier: (BSD-3-Clause)

/**
 * @file functional.hpp
 *
 * @brief Implementation of the quadrature-function-based functional enabling rapid development of FEM formulations
 */

#pragma once

#include "mfem.hpp"

#include "serac/infrastructure/logger.hpp"
#include "serac/numerics/functional/tensor.hpp"
#include "serac/numerics/functional/quadrature.hpp"
#include "serac/numerics/functional/finite_element.hpp"
#include "serac/numerics/functional/tuple_arithmetic.hpp"
#include "serac/numerics/functional/domain_integral.hpp"
#include "serac/numerics/functional/boundary_integral.hpp"
#include "serac/numerics/functional/dof_numbering.hpp"

#include <array>
#include <vector>

namespace serac {

template <int i>
struct DifferentiateWRT {
};

template <int... i>
struct DependsOn {
};

/**
 * @brief this type exists solely as a way to signal to `serac::Functional` that the function
 * serac::Functional::operator()` should differentiate w.r.t. a specific argument
 */
struct differentiate_wrt_this {
  const mfem::Vector& ref;  ///< the actual data wrapped by this type

  /// @brief implicitly convert back to `mfem::Vector` to extract the actual data
  operator const mfem::Vector &() const { return ref; }
};

/**
 * @brief this function is intended to only be used in combination with
 *   `serac::Functional::operator()`, as a way for the user to express that
 *   it should both evaluate and differentiate w.r.t. a specific argument (only 1 argument at a time)
 *
 * For example:
 * @code{.cpp}
 *     mfem::Vector arg0 = ...;
 *     mfem::Vector arg1 = ...;
 *     mfem::Vector just_the_value = my_functional(arg0, arg1);
 *     auto [value, gradient_wrt_arg1] = my_functional(arg0, differentiate_wrt(arg1));
 * @endcode
 */
auto differentiate_wrt(const mfem::Vector& v) { return differentiate_wrt_this{v}; }

/**
 * @tparam T a list of types, containing at most 1 `differentiate_wrt_this`
 *
 * @brief given a list of types, this function returns the index that corresponds to the type `dual_vector`.
 *
 * e.g.
 * @code{.cpp}
 * static_assert(index_of_dual_vector < foo, bar, differentiate_wrt_this, baz, qux >() == 2);
 * @endcode
 */
template <typename... T>
constexpr int index_of_differentiation()
{
  constexpr int n          = static_cast<int>(sizeof...(T));
  bool          matching[] = {std::is_same_v<T, differentiate_wrt_this>...};
  for (int i = 0; i < n; i++) {
    if (matching[i]) {
      return i;
    }
  }
  return -1;
}

/**
 * @brief Compile-time alias for index of differentiation
 */
template <int ind>
struct Index {
  /**
   * @brief Returns the index
   */
  constexpr operator int() { return ind; }
};

/**
 * @brief create an mfem::ParFiniteElementSpace from one of serac's
 * tag types: H1, Hcurl, L2
 *
 * @tparam function_space a tag type containing the kind of function space and polynomial order
 * @param mesh the mesh on which the space is defined
 */
template <typename function_space>
mfem::ParFiniteElementSpace* generateParFiniteElementSpace(mfem::ParMesh* mesh)
{
  const int                      dim = mesh->Dimension();
  mfem::FiniteElementCollection* fec;
  const auto                     ordering = mfem::Ordering::byVDIM;

  switch (function_space::family) {
    case Family::H1:
      fec = new mfem::H1_FECollection(function_space::order, dim);
      break;
    case Family::HCURL:
      fec = new mfem::ND_FECollection(function_space::order, dim);
      break;
    case Family::HDIV:
      fec = new mfem::RT_FECollection(function_space::order, dim);
      break;
    case Family::L2:
      fec = new mfem::L2_FECollection(function_space::order, dim);
      break;
    default:
      return NULL;
      break;
  }

  return new mfem::ParFiniteElementSpace(mesh, fec, function_space::components, ordering);
}

/// @cond
template <typename T, ExecutionSpace exec = serac::default_execution_space>
class Functional;
/// @endcond

/**
 * @brief Intended to be like @p std::function for finite element kernels
 *
 * That is: you tell it the inputs (trial spaces) for a kernel, and the outputs (test space) like @p std::function
 * For example, this code represents a function that takes an integer argument and returns a double:
 * @code{.cpp}
 * std::function< double(double, int) > my_func;
 * @endcode
 * And this represents a function that takes values from an Hcurl field and returns a
 * residual vector associated with an H1 field:
 * @code{.cpp}
 * Functional< H1(Hcurl) > my_residual;
 * @endcode
 *
 * @tparam test The space of test functions to use
 * @tparam trial The space of trial functions to use
 * @tparam exec whether to carry out calculations on CPU or GPU
 *
 * To use this class, you use the methods @p Functional::Add****Integral(integrand,domain_of_integration)
 * where @p integrand is a q-function lambda or functor and @p domain_of_integration is an @p mfem::mesh
 *
 * @see https://libceed.readthedocs.io/en/latest/libCEEDapi/#theoretical-framework for additional
 * information on the idea behind a quadrature function and its inputs/outputs
 *
 * @code{.cpp}
 * // for domains made up of quadrilaterals embedded in R^2
 * my_residual.AddAreaIntegral(integrand, domain_of_integration);
 * // alternatively...
 * my_residual.AddDomainIntegral(Dimension<2>{}, integrand, domain_of_integration);
 *
 * // for domains made up of quadrilaterals embedded in R^3
 * my_residual.AddSurfaceIntegral(integrand, domain_of_integration);
 *
 * // for domains made up of hexahedra embedded in R^3
 * my_residual.AddVolumeIntegral(integrand, domain_of_integration);
 * // alternatively...
 * my_residual.AddDomainIntegral(Dimension<3>{}, integrand, domain_of_integration);
 * @endcode
 */
template <typename test, typename... trials, ExecutionSpace exec>
class Functional<test(trials...), exec> {
  static constexpr tuple<trials...> trial_spaces{};
  static constexpr uint32_t         num_trial_spaces = sizeof...(trials);
  static constexpr auto             Q                = std::max({test::order, trials::order...}) + 1;

  class Gradient;

  // clang-format off
  template <int i> 
  struct operator_paren_return {
    using type = typename std::conditional<
        i >= 0,                                 // if `i` is greater than or equal to zero,
        serac::tuple<mfem::Vector&, Gradient&>, // then we return the value and the derivative w.r.t arg `i`
        mfem::Vector&                           // otherwise, we just return the value
        >::type;
  };
  // clang-format on

public:
  /**
   * @brief Constructs using @p mfem::ParFiniteElementSpace objects corresponding to the test/trial spaces
   * @param[in] test_fes The (non-qoi) test space
   * @param[in] trial_fes The trial space
   */
<<<<<<< HEAD
  Functional(const mfem::ParFiniteElementSpace*                               test_fes,
             std::array<const mfem::ParFiniteElementSpace*, num_trial_spaces> trial_fes)
      : test_space_(test_fes), trial_space_(trial_fes)
=======
  Functional(mfem::ParFiniteElementSpace*                               test_fes,
             std::array<mfem::ParFiniteElementSpace*, num_trial_spaces> trial_fes)
      : update_qdata(false), test_space_(test_fes), trial_space_(trial_fes)
>>>>>>> fdd48c47
  {
    for (uint32_t i = 0; i < num_trial_spaces; i++) {
      P_trial_[i] = trial_space_[i]->GetProlongationMatrix();
      G_trial_[i] = trial_space_[i]->GetElementRestriction(mfem::ElementDofOrdering::LEXICOGRAPHIC);
      SLIC_ERROR_IF(!G_trial_[i], "Couldn't retrieve element restriction operator for trial space");

      if (compatibleWithFaceRestriction(*trial_space_[i])) {
        G_trial_boundary_[i] = trial_space_[i]->GetFaceRestriction(
            mfem::ElementDofOrdering::LEXICOGRAPHIC, mfem::FaceType::Boundary, mfem::L2FaceValues::SingleValued);

        input_E_boundary_[i].SetSize(G_trial_boundary_[i]->Height(), mfem::Device::GetMemoryType());
      }

      input_L_[i].SetSize(P_trial_[i]->Height(), mfem::Device::GetMemoryType());
      input_E_[i].SetSize(G_trial_[i]->Height(), mfem::Device::GetMemoryType());

      // create the gradient operators for each trial space
      grad_.emplace_back(*this, i);
    }

    P_test_ = test_space_->GetProlongationMatrix();
    G_test_ = test_space_->GetElementRestriction(mfem::ElementDofOrdering::LEXICOGRAPHIC);
    SLIC_ERROR_IF(!G_test_, "Couldn't retrieve element restriction operator for test space");

    // for now, limitations in mfem prevent us from implementing surface integrals for Hcurl test/trial space
    if (compatibleWithFaceRestriction(*test_space_)) {
      G_test_boundary_ = test_space_->GetFaceRestriction(mfem::ElementDofOrdering::LEXICOGRAPHIC,
                                                         mfem::FaceType::Boundary, mfem::L2FaceValues::SingleValued);
      output_E_boundary_.SetSize(G_test_boundary_->Height(), mfem::Device::GetMemoryType());
    }

    output_E_.SetSize(G_test_->Height(), mfem::Device::GetMemoryType());

    output_L_boundary_.SetSize(P_test_->Height(), mfem::Device::GetMemoryType());

    output_L_.SetSize(P_test_->Height(), mfem::Device::GetMemoryType());

    output_T_.SetSize(test_fes->GetTrueVSize(), mfem::Device::GetMemoryType());

    auto num_elements          = static_cast<size_t>(test_space_->GetNE());
    auto ndof_per_test_element = static_cast<size_t>(test_space_->GetFE(0)->GetDof() * test_space_->GetVDim());
    for (uint32_t i = 0; i < num_trial_spaces; i++) {
      auto ndof_per_trial_element =
          static_cast<size_t>(trial_space_[i]->GetFE(0)->GetDof() * trial_space_[i]->GetVDim());
      element_gradients_[i] = ExecArray<double, 3, exec>(num_elements, ndof_per_test_element, ndof_per_trial_element);
      bdr_element_gradients_[i] = allocateMemoryForBdrElementGradients<double, exec>(*trial_space_[i], *test_space_);
    }
  }

  /**
   * @brief Adds a domain integral term to the weak formulation of the PDE
   * @tparam dim The dimension of the element (2 for quad, 3 for hex, etc)
   * @tparam lambda the type of the integrand functor: must implement operator() with an appropriate function signature
   * @tparam qpt_data_type The type of the data to store for each quadrature point
   * @param[in] integrand The user-provided quadrature function, see @p Integral
   * @param[in] domain The domain on which to evaluate the integral
   * @note The @p Dimension parameters are used to assist in the deduction of the @a geometry_dim
   * and @a spatial_dim template parameter
   * @param[inout] qdata The data for each quadrature point
   */
  template <int dim, int... args, typename lambda, typename qpt_data_type = Nothing>
  void AddDomainIntegral(Dimension<dim>, DependsOn<args...>, lambda&& integrand, mfem::Mesh& domain,
                         std::shared_ptr<QuadratureData<qpt_data_type>> qdata = NoQData)
  {
    auto num_elements = domain.GetNE();
    if (num_elements == 0) return;

    SLIC_ERROR_ROOT_IF(dim != domain.Dimension(), "invalid mesh dimension for domain integral");
    for (int e = 0; e < num_elements; e++) {
      SLIC_ERROR_ROOT_IF(domain.GetElementType(e) != supported_types[dim], "Mesh contains unsupported element type");
    }

    const mfem::FiniteElement&   el = *test_space_->GetFE(0);
    const mfem::IntegrationRule& ir = mfem::IntRules.Get(el.GetGeomType(), el.GetOrder() * 2);

    constexpr auto flags = mfem::GeometricFactors::COORDINATES | mfem::GeometricFactors::JACOBIANS;

    // NOTE: we are relying on MFEM to keep these geometric factors accurate. We store
    // the necessary data as references in the integral data structure.
    auto geom = domain.GetGeometricFactors(ir, flags);

    auto selected_trial_spaces = serac::make_tuple(serac::get<args>(trial_spaces)...);

    domain_integrals_.emplace_back(test{}, selected_trial_spaces, num_elements, geom->J, geom->X, Dimension<dim>{},
                                   integrand, qdata, std::vector<int>{args...});
  }

  /**
   * @brief Adds a boundary integral term to the weak formulation of the PDE
   * @tparam dim The dimension of the boundary element (1 for line, 2 for quad, etc)
   * @tparam lambda the type of the integrand functor: must implement operator() with an appropriate function signature
   * @param[in] integrand The user-provided quadrature function, see @p Integral
   * @param[in] domain The domain on which to evaluate the integral
   * @note The @p Dimension parameters are used to assist in the deduction of the @a geometry_dim
   * and @a spatial_dim template parameter
   */
  template <int dim, int... args, typename lambda>
  void AddBoundaryIntegral(Dimension<dim>, DependsOn<args...>, lambda&& integrand, mfem::Mesh& domain)
  {
    // TODO: fix mfem::FaceGeometricFactors
    auto num_bdr_elements = domain.GetNBE();
    if (num_bdr_elements == 0) return;

    SLIC_ERROR_ROOT_IF((dim + 1) != domain.Dimension(), "invalid mesh dimension for boundary integral");
    for (int e = 0; e < num_bdr_elements; e++) {
      SLIC_ERROR_ROOT_IF(domain.GetBdrElementType(e) != supported_types[dim], "Mesh contains unsupported element type");
    }

    const mfem::FiniteElement&   el = *test_space_->GetFE(0);
    const mfem::IntegrationRule& ir = mfem::IntRules.Get(supported_types[dim], el.GetOrder() * 2);
    constexpr auto flags = mfem::FaceGeometricFactors::COORDINATES | mfem::FaceGeometricFactors::DETERMINANTS |
                           mfem::FaceGeometricFactors::NORMALS;

    // NOTE: we are relying on MFEM to keep these geometric factors accurate. We store
    // the necessary data as references in the integral data structure.

    // sam: did mfem ever implement support for the JACOBIANS flag here?
    auto geom = domain.GetFaceGeometricFactors(ir, flags, mfem::FaceType::Boundary);

    auto selected_trial_spaces = serac::make_tuple(serac::get<args>(trial_spaces)...);

    bdr_integrals_.emplace_back(test{}, selected_trial_spaces, num_bdr_elements, geom->detJ, geom->X, geom->normal,
                                Dimension<dim>{}, integrand, std::vector<int>{args...});
  }

  /**
   * @brief Adds an area integral, i.e., over 2D elements in R^2 space
   * @tparam lambda the type of the integrand functor: must implement operator() with an appropriate function signature
   * @tparam qpt_data_type The type of the data to store for each quadrature point
   * @param[in] which_args a tag type used to indicate which trial spaces are required by this calculation
   * @param[in] integrand The quadrature function
   * @param[in] domain The mesh to evaluate the integral on
   * @param[inout] data The data for each quadrature point
   */
  template <int... args, typename lambda, typename qpt_data_type = Nothing>
  void AddAreaIntegral(DependsOn<args...> which_args, lambda&& integrand, mfem::Mesh& domain,
                       std::shared_ptr<QuadratureData<qpt_data_type>> data = NoQData)
  {
    AddDomainIntegral(Dimension<2>{}, which_args, integrand, domain, data);
  }

  /**
   * @brief Adds a volume integral, i.e., over 3D elements in R^3 space
   * @tparam lambda the type of the integrand functor: must implement operator() with an appropriate function signature
   * @tparam qpt_data_type The type of the data to store for each quadrature point
   * @param[in] which_args a tag type used to indicate which trial spaces are required by this calculation
   * @param[in] integrand The quadrature function
   * @param[in] domain The mesh to evaluate the integral on
   * @param[inout] data The data for each quadrature point
   */
  template <int... args, typename lambda, typename qpt_data_type = Nothing>
  void AddVolumeIntegral(DependsOn<args...> which_args, lambda&& integrand, mfem::Mesh& domain,
                         std::shared_ptr<QuadratureData<qpt_data_type>> data = NoQData)
  {
    AddDomainIntegral(Dimension<3>{}, which_args, integrand, domain, data);
  }

  /// @brief alias for Functional::AddBoundaryIntegral(Dimension<2>{}, integrand, domain);
  template <int... args, typename lambda>
  void AddSurfaceIntegral(DependsOn<args...> which_args, lambda&& integrand, mfem::Mesh& domain)
  {
    AddBoundaryIntegral(Dimension<2>{}, which_args, integrand, domain);
  }

  /**
   * @brief this function computes the directional derivative of `serac::Functional::operator()`
   *
   * @param input_T the T-vector to apply the action of gradient to
   * @param output_T the T-vector where the resulting values are stored
   * @param which describes which trial space input_T corresponds to
   *
   * @note: it accepts exactly `num_trial_spaces` arguments of type mfem::Vector. Additionally, one of those
   * arguments may be a dual_vector, to indicate that Functional::operator() should not only evaluate the
   * element calculations, but also differentiate them w.r.t. the specified dual_vector argument
   */
  void ActionOfGradient(const mfem::Vector& input_T, mfem::Vector& output_T, std::size_t which) const
  {
    P_trial_[which]->Mult(input_T, input_L_[which]);

    output_L_ = 0.0;
    if (domain_integrals_.size() > 0) {
      // get the values for each element on the local processor
      G_trial_[which]->Mult(input_L_[which], input_E_[which]);

      // compute residual contributions at the element level and sum them

      output_E_ = 0.0;
      for (auto& integral : domain_integrals_) {
        integral.GradientMult(input_E_[which], output_E_, which);
      }

      // scatter-add to compute residuals on the local processor
      G_test_->MultTranspose(output_E_, output_L_);
    }

    if (bdr_integrals_.size() > 0) {
      G_trial_boundary_[which]->Mult(input_L_[which], input_E_boundary_[which]);

      output_E_boundary_ = 0.0;
      for (auto& integral : bdr_integrals_) {
        integral.GradientMult(input_E_boundary_[which], output_E_boundary_, which);
      }

      output_L_boundary_ = 0.0;

      // scatter-add to compute residuals on the local processor
      G_test_boundary_->MultTranspose(output_E_boundary_, output_L_boundary_);

      output_L_ += output_L_boundary_;
    }

    // scatter-add to compute global residuals
    P_test_->MultTranspose(output_L_, output_T);
  }

  /**
   * @brief this function lets the user evaluate the serac::Functional with the given trial space values
   *
   * note: it accepts exactly `num_trial_spaces` arguments of type mfem::Vector. Additionally, one of those
   * arguments may be a dual_vector, to indicate that Functional::operator() should not only evaluate the
   * element calculations, but also differentiate them w.r.t. the specified dual_vector argument
   *
   * @tparam T the types of the arguments passed in
   * @param args the trial space dofs used to carry out the calculation,
   *  at most one of which may be of the type `differentiate_wrt_this(mfem::Vector)`
   */
  template <int wrt, typename... T>
  typename operator_paren_return<wrt>::type operator()(DifferentiateWRT<wrt>, const T&... args)
  {
    const mfem::Vector* input_T[] = {&static_cast<const mfem::Vector&>(args)...};

    // get the values for each local processor
    for (uint32_t i = 0; i < num_trial_spaces; i++) {
      P_trial_[i]->Mult(*input_T[i], input_L_[i]);
    }

    output_L_ = 0.0;
    if (domain_integrals_.size() > 0) {
      // get the values for each element on the local processor
      for (uint32_t i = 0; i < num_trial_spaces; i++) {
        G_trial_[i]->Mult(input_L_[i], input_E_[i]);
      }

      // compute residual contributions at the element level and sum them
      output_E_ = 0.0;
      for (auto& integral : domain_integrals_) {
        integral.Mult(input_E_, output_E_, wrt, update_qdata);
      }

      // scatter-add to compute residuals on the local processor
      G_test_->MultTranspose(output_E_, output_L_);
    }

    if (bdr_integrals_.size() > 0) {
      for (uint32_t i = 0; i < num_trial_spaces; i++) {
        if (compatibleWithFaceRestriction(*trial_space_[i])) {
          G_trial_boundary_[i]->Mult(input_L_[i], input_E_boundary_[i]);
        }
      }

      output_E_boundary_ = 0.0;
      for (auto& integral : bdr_integrals_) {
        integral.Mult(input_E_boundary_, output_E_boundary_, wrt);
      }

      output_L_boundary_ = 0.0;

      // scatter-add to compute residuals on the local processor
      G_test_boundary_->MultTranspose(output_E_boundary_, output_L_boundary_);

      output_L_ += output_L_boundary_;
    }

    // scatter-add to compute global residuals
    P_test_->MultTranspose(output_L_, output_T_);

    if constexpr (wrt >= 0) {
      // if the user has indicated they'd like to evaluate and differentiate w.r.t.
      // a specific argument, then we return both the value and gradient w.r.t. that argument
      //
      // mfem::Vector arg0 = ...;
      // mfem::Vector arg1 = ...;
      // e.g. auto [value, gradient_wrt_arg1] = my_functional(arg0, differentiate_wrt(arg1));
      return {output_T_, grad_[wrt]};
    }
    if constexpr (wrt == -1) {
      // if the user passes only `mfem::Vector`s then we assume they only want the output value
      //
      // mfem::Vector arg0 = ...;
      // mfem::Vector arg1 = ...;
      // e.g. mfem::Vector value = my_functional(arg0, arg1);
      return output_T_;
    }
  }

  /// @overload
  template <typename... T>
  auto operator()(const T&... args)
  {
    constexpr int num_differentiated_arguments = (std::is_same_v<T, differentiate_wrt_this> + ...);
    static_assert(num_differentiated_arguments <= 1,
                  "Error: Functional::operator() can only differentiate w.r.t. 1 argument a time");
    static_assert(sizeof...(T) == num_trial_spaces,
                  "Error: Functional::operator() must take exactly as many arguments as trial spaces");

    [[maybe_unused]] constexpr int i = index_of_differentiation<T...>();

    return (*this)(DifferentiateWRT<i>{}, args...);
  }

  // TODO: expose this feature a better way
  /// @brief flag for denoting when a residual evaluation should update the material state buffers
  bool update_qdata;

private:
  /**
   * @brief mfem::Operator representing the gradient matrix that
   * can compute the action of the gradient (with operator()),
   * or assemble the sparse matrix representation through implicit conversion to mfem::HypreParMatrix *
   */
  class Gradient : public mfem::Operator {
  public:
    /**
     * @brief Constructs a Gradient wrapper that references a parent @p Functional
     * @param[in] f The @p Functional to use for gradient calculations
     */
    Gradient(Functional<test(trials...), exec>& f, uint32_t which = 0)
        : mfem::Operator(f.test_space_->GetTrueVSize(), f.trial_space_[which]->GetTrueVSize()),
          form_(f),
          lookup_tables(*(f.test_space_), *(f.trial_space_[which])),
          which_argument(which),
          test_space_(f.test_space_),
          trial_space_(f.trial_space_[which]),
          df_(f.test_space_->GetTrueVSize())
    {
    }

    /**
     * @brief implement that action of the gradient: df := df_dx * dx
     * @param[in] dx a small perturbation in the trial space
     * @param[in] df the resulting small perturbation in the residuals
     */
    virtual void Mult(const mfem::Vector& dx, mfem::Vector& df) const override
    {
      form_.ActionOfGradient(dx, df, which_argument);
    }

    /// @brief syntactic sugar:  df_dx.Mult(dx, df)  <=>  mfem::Vector df = df_dx(dx);
    mfem::Vector& operator()(const mfem::Vector& dx)
    {
      form_.ActionOfGradient(dx, df_, which_argument);
      return df_;
    }

    /// @brief assemble element matrices and form an mfem::HypreParMatrix
    std::unique_ptr<mfem::HypreParMatrix> assemble()
    {
      // the CSR graph (sparsity pattern) is reusable, so we cache
      // that and ask mfem to not free that memory in ~SparseMatrix()
      constexpr bool sparse_matrix_frees_graph_ptrs = false;

      // the CSR values are NOT reusable, so we pass ownership of
      // them to the mfem::SparseMatrix, to be freed in ~SparseMatrix()
      constexpr bool sparse_matrix_frees_values_ptr = true;

      constexpr bool col_ind_is_sorted = true;

      double* values = new double[lookup_tables.nnz]{};

      // each element uses the lookup tables to add its contributions
      // to their appropriate locations in the global sparse matrix
      if (form_.domain_integrals_.size() > 0) {
        auto& K_elem = form_.element_gradients_[which_argument];
        auto& LUT    = lookup_tables.element_nonzero_LUT;

        detail::zero_out(K_elem);
        for (auto& domain : form_.domain_integrals_) {
          domain.ComputeElementGradients(view(K_elem), which_argument);
        }

        for (axom::IndexType e = 0; e < K_elem.shape()[0]; e++) {
          for (axom::IndexType i = 0; i < K_elem.shape()[1]; i++) {
            for (axom::IndexType j = 0; j < K_elem.shape()[2]; j++) {
              auto [index, sign] = LUT(e, i, j);
              values[index] += sign * K_elem(e, i, j);
            }
          }
        }
      }

      // each boundary element uses the lookup tables to add its contributions
      // to their appropriate locations in the global sparse matrix
      if (form_.bdr_integrals_.size() > 0) {
        auto& K_belem = form_.bdr_element_gradients_[which_argument];
        auto& LUT     = lookup_tables.bdr_element_nonzero_LUT;

        detail::zero_out(K_belem);
        for (auto& boundary : form_.bdr_integrals_) {
          boundary.ComputeElementGradients(view(K_belem), which_argument);
        }

        for (axom::IndexType e = 0; e < K_belem.shape()[0]; e++) {
          for (axom::IndexType i = 0; i < K_belem.shape()[1]; i++) {
            for (axom::IndexType j = 0; j < K_belem.shape()[2]; j++) {
              auto [index, sign] = LUT(e, i, j);
              values[index] += sign * K_belem(e, i, j);
            }
          }
        }
      }

      // Copy the column indices to an auxilliary array as MFEM can mutate these during HypreParMatrix construction
      col_ind_copy_ = lookup_tables.col_ind;

      auto J_local =
          mfem::SparseMatrix(lookup_tables.row_ptr.data(), col_ind_copy_.data(), values, form_.output_L_.Size(),
                             form_.input_L_[which_argument].Size(), sparse_matrix_frees_graph_ptrs,
                             sparse_matrix_frees_values_ptr, col_ind_is_sorted);

      auto* R = form_.test_space_->Dof_TrueDof_Matrix();

      auto* A =
          new mfem::HypreParMatrix(test_space_->GetComm(), test_space_->GlobalVSize(), trial_space_->GlobalVSize(),
                                   test_space_->GetDofOffsets(), trial_space_->GetDofOffsets(), &J_local);

      auto* P = trial_space_->Dof_TrueDof_Matrix();

      std::unique_ptr<mfem::HypreParMatrix> K(mfem::RAP(R, A, P));

      delete A;

      return K;
    };

    friend auto assemble(Gradient& g) { return g.assemble(); }

  private:
    /// @brief The "parent" @p Functional to calculate gradients with
    Functional<test(trials...), exec>& form_;

    /**
     * @brief this object has lookup tables for where to place each
     *   element and boundary element gradient contribution in the global
     *   sparse matrix
     */
    GradientAssemblyLookupTables lookup_tables;

    /**
     * @brief Copy of the column indices for sparse matrix assembly
     * @note These are mutated by MFEM during HypreParMatrix construction
     */
    std::vector<int> col_ind_copy_;

    /**
     * @brief this member variable tells us which argument the associated Functional this gradient
     *  corresponds to:
     *
     *  e.g.
     *    Functional< test(trial0, trial1, trial2) > f(...);
     *    grad<0>(f) == df_dtrial0
     *    grad<1>(f) == df_dtrial1
     *    grad<2>(f) == df_dtrial2
     */
    uint32_t which_argument;

    /// @brief shallow copy of the test space from the associated Functional
    const mfem::ParFiniteElementSpace* test_space_;

    /// @brief shallow copy of the trial space from the associated Functional
    const mfem::ParFiniteElementSpace* trial_space_;

    /// @brief storage for computing the action-of-gradient output
    mfem::Vector df_;
  };

  /// @brief The input set of local DOF values (i.e., on the current rank)
  mutable mfem::Vector input_L_[num_trial_spaces];

  /// @brief The output set of local DOF values (i.e., on the current rank)
  mutable mfem::Vector output_L_;

  /// @brief The input set of per-element DOF values
  mutable std::array<mfem::Vector, num_trial_spaces> input_E_;

  /// @brief The output set of per-element DOF values
  mutable mfem::Vector output_E_;

  /// @brief The input set of per-boundaryelement DOF values
  mutable std::array<mfem::Vector, num_trial_spaces> input_E_boundary_;

  /// @brief The output set of per-boundary-element DOF values
  mutable mfem::Vector output_E_boundary_;

  /// @brief The output set of local DOF values (i.e., on the current rank) from boundary elements
  mutable mfem::Vector output_L_boundary_;

  /// @brief The set of true DOF values, a reference to this member is returned by @p operator()
  mutable mfem::Vector output_T_;

  /// @brief Manages DOFs for the test space
  const mfem::ParFiniteElementSpace* test_space_;

  /// @brief Manages DOFs for the trial space
  std::array<const mfem::ParFiniteElementSpace*, num_trial_spaces> trial_space_;

  /**
   * @brief Operator that converts true (global) DOF values to local (current rank) DOF values
   * for the test space
   */
  const mfem::Operator* P_test_;

  /**
   * @brief Operator that converts local (current rank) DOF values to per-element DOF values
   * for the test space
   */
  const mfem::Operator* G_test_;

  /**
   * @brief Operator that converts true (global) DOF values to local (current rank) DOF values
   * for the trial space
   */
  const mfem::Operator* P_trial_[num_trial_spaces];

  /**
   * @brief Operator that converts local (current rank) DOF values to per-element DOF values
   * for the trial space
   */
  const mfem::Operator* G_trial_[num_trial_spaces];

  /**
   * @brief Operator that converts local (current rank) DOF values to per-boundary element DOF values
   * for the test space
   */
  const mfem::Operator* G_test_boundary_;

  /**
   * @brief Operator that converts local (current rank) DOF values to per-boundary element DOF values
   * for the trial space
   */
  const mfem::Operator* G_trial_boundary_[num_trial_spaces];

  /// @brief The set of domain integrals (spatial_dim == geometric_dim)
  std::vector<DomainIntegral<num_trial_spaces, Q, exec>> domain_integrals_;

  /// @brief The set of boundary integral (spatial_dim == geometric_dim + 1)
  std::vector<BoundaryIntegral<num_trial_spaces, Q, exec>> bdr_integrals_;

  // simplex elements are currently not supported;
  static constexpr mfem::Element::Type supported_types[4] = {mfem::Element::POINT, mfem::Element::SEGMENT,
                                                             mfem::Element::QUADRILATERAL, mfem::Element::HEXAHEDRON};

  /// @brief The objects representing the gradients w.r.t. each input argument of the Functional
  mutable std::vector<Gradient> grad_;

  /// @brief 3D array that stores each element's gradient of the residual w.r.t. trial values
  ExecArray<double, 3, exec> element_gradients_[num_trial_spaces];

  /// @brief 3D array that stores each boundary element's gradient of the residual w.r.t. trial values
  ExecArray<double, 3, exec> bdr_element_gradients_[num_trial_spaces];
};

}  // namespace serac

#include "functional_qoi.inl"<|MERGE_RESOLUTION|>--- conflicted
+++ resolved
@@ -200,15 +200,9 @@
    * @param[in] test_fes The (non-qoi) test space
    * @param[in] trial_fes The trial space
    */
-<<<<<<< HEAD
   Functional(const mfem::ParFiniteElementSpace*                               test_fes,
              std::array<const mfem::ParFiniteElementSpace*, num_trial_spaces> trial_fes)
-      : test_space_(test_fes), trial_space_(trial_fes)
-=======
-  Functional(mfem::ParFiniteElementSpace*                               test_fes,
-             std::array<mfem::ParFiniteElementSpace*, num_trial_spaces> trial_fes)
       : update_qdata(false), test_space_(test_fes), trial_space_(trial_fes)
->>>>>>> fdd48c47
   {
     for (uint32_t i = 0; i < num_trial_spaces; i++) {
       P_trial_[i] = trial_space_[i]->GetProlongationMatrix();

--- conflicted
+++ resolved
@@ -293,18 +293,6 @@
       SLIC_ERROR_ROOT_IF(domain.GetElementType(e) != supported_types[dim], "Mesh contains unsupported element type");
     }
 
-    const mfem::FiniteElement&   el = *test_space_->GetFE(0);
-<<<<<<< HEAD
-    const mfem::IntegrationRule& ir = mfem::IntRules.Get(el.GetGeomType(), el.GetOrder() * 2);
-=======
-    const mfem::IntegrationRule& ir = mfem::IntRules.Get(el.GetGeomType(), (Q - 1) * 2);
-
->>>>>>> cee75c24
-    constexpr auto flags = mfem::GeometricFactors::COORDINATES | mfem::GeometricFactors::JACOBIANS;
-    // NOTE: we are relying on MFEM to keep these geometric factors accurate. We store
-    // the necessary data as references in the integral data structure.
-    [[maybe_unused]] auto geom2 = domain.GetGeometricFactors(ir, flags);
-
     // this is a temporary measure to check correctness for the replacement "GeometricFactor"
     // kernels, must be fixed before merging!
     auto * geom = new serac::GeometricFactors(&domain, Q, elem_geom[domain.Dimension()]);
@@ -336,21 +324,9 @@
       SLIC_ERROR_ROOT_IF(domain.GetBdrElementType(e) != supported_types[dim], "Mesh contains unsupported element type");
     }
 
-<<<<<<< HEAD
     // this is a temporary measure to check correctness for the replacement "GeometricFactor"
     // kernels, must be fixed before merging!
     auto geom = new serac::GeometricFactors(&domain, Q, elem_geom[dim], FaceType::BOUNDARY);
-=======
-    const mfem::IntegrationRule& ir = mfem::IntRules.Get(supported_types[dim], (Q - 1) * 2);
-    constexpr auto flags = mfem::FaceGeometricFactors::COORDINATES | mfem::FaceGeometricFactors::DETERMINANTS |
-                           mfem::FaceGeometricFactors::NORMALS;
-
-    // NOTE: we are relying on MFEM to keep these geometric factors accurate. We store
-    // the necessary data as references in the integral data structure.
-
-    // sam: did mfem ever implement support for the JACOBIANS flag here?
-    auto geom = domain.GetFaceGeometricFactors(ir, flags, mfem::FaceType::Boundary);
->>>>>>> cee75c24
 
     auto selected_trial_spaces = serac::make_tuple(serac::get<args>(trial_spaces)...);
 

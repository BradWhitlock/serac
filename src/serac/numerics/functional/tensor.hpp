// Copyright (c) 2019-2022, Lawrence Livermore National Security, LLC and
// other Serac Project Developers. See the top-level LICENSE file for
// details.
//
// SPDX-License-Identifier: (BSD-3-Clause)

/**
 * @file tensor.hpp
 *
 * @brief Implementation of the tensor class used by Functional
 */

#pragma once

#include "serac/infrastructure/accelerator.hpp"

#include "serac/numerics/functional/dual.hpp"

#include "serac/numerics/functional/tuple.hpp"

#include "detail/metaprogramming.hpp"

namespace serac {

/**
 * @brief Arbitrary-rank tensor class
 * @tparam T The type stored at each index
 * @tparam n The dimensions of the tensor
 */
template <typename T, int... n>
struct tensor;

/// @cond
template <typename T, int m, int... n>
struct tensor<T, m, n...> {
  template <typename i_type>
  SERAC_HOST_DEVICE constexpr auto& operator()(i_type i)
  {
    return data[i];
  }
  template <typename i_type>
  SERAC_HOST_DEVICE constexpr auto& operator()(i_type i) const
  {
    return data[i];
  }
  template <typename i_type, typename... jklm_type>
  SERAC_HOST_DEVICE constexpr auto& operator()(i_type i, jklm_type... jklm)
  {
    return data[i](jklm...);
  }
  template <typename i_type, typename... jklm_type>
  SERAC_HOST_DEVICE constexpr auto& operator()(i_type i, jklm_type... jklm) const
  {
    return data[i](jklm...);
  }

  SERAC_HOST_DEVICE constexpr auto&       operator[](int i) { return data[i]; }
  SERAC_HOST_DEVICE constexpr const auto& operator[](int i) const { return data[i]; }

  tensor<T, n...> data[m];
};

template <typename T, int m>
struct tensor<T, m> {
  template <typename i_type>
  SERAC_HOST_DEVICE constexpr auto& operator()(i_type i)
  {
    return data[i];
  }
  template <typename i_type>
  SERAC_HOST_DEVICE constexpr auto& operator()(i_type i) const
  {
    return data[i];
  }
  SERAC_HOST_DEVICE constexpr auto&       operator[](int i) { return data[i]; }
  SERAC_HOST_DEVICE constexpr const auto& operator[](int i) const { return data[i]; }

  template <int last_dimension = m, typename = typename std::enable_if<last_dimension == 1>::type>
  SERAC_HOST_DEVICE constexpr operator T()
  {
    return data[0];
  }

  template <int last_dimension = m, typename = typename std::enable_if<last_dimension == 1>::type>
  SERAC_HOST_DEVICE constexpr operator T() const
  {
    return data[0];
  }

  T data[m];
};
/// @endcond

/**
 * @brief class template argument deduction guide for type `tensor`.
 *
 * @note this lets users write
 * \code{.cpp} tensor A = {{0.0, 1.0, 2.0}}; \endcode
 * instead of explicitly writing the template parameters
 * \code{.cpp} tensor< double, 3 > A = {{1.0, 2.0, 3.0}}; \endcode
 */
template <typename T, int n1>
tensor(const T (&data)[n1]) -> tensor<T, n1>;

/**
 * @brief class template argument deduction guide for type `tensor`.
 *
 * @note this lets users write
 * \code{.cpp} tensor A = {{{1.0, 2.0, 3.0}, {4.0, 5.0, 6.0}, {7.0, 8.0, 9.0}}}; \endcode
 * instead of explicitly writing the template parameters
 * \code{.cpp} tensor< double, 3, 3 > A = {{{1.0, 2.0, 3.0}, {4.0, 5.0, 6.0}, {7.0, 8.0, 9.0}}}; \endcode
 */
template <typename T, int n1, int n2>
tensor(const T (&data)[n1][n2]) -> tensor<T, n1, n2>;

/**
 * @brief A sentinel struct for eliding no-op tensor operations
 */
struct zero {
  /** @brief `zero` is implicitly convertible to double with value 0.0 */
  SERAC_HOST_DEVICE operator double() { return 0.0; }

  /** @brief `zero` is implicitly convertible to a tensor of any shape */
  template <typename T, int... n>
  SERAC_HOST_DEVICE operator tensor<T, n...>()
  {
    return tensor<T, n...>{};
  }

  /** @brief `zero` can be accessed like a multidimensional array */
  template <typename... T>
  SERAC_HOST_DEVICE auto operator()(T...)
  {
    return zero{};
  }

  /** @brief anything assigned to `zero` does not change its value and returns `zero` */
  template <typename T>
  SERAC_HOST_DEVICE auto operator=(T)
  {
    return zero{};
  }
};

/** @brief checks if a type is `zero` */
template <typename T>
struct is_zero : std::false_type {
};

/** @overload */
template <>
struct is_zero<zero> : std::true_type {
};

/** @brief the sum of two `zero`s is `zero` */
SERAC_HOST_DEVICE constexpr auto operator+(zero, zero) { return zero{}; }

/** @brief the sum of `zero` with something non-`zero` just returns the other value */
template <typename T>
SERAC_HOST_DEVICE constexpr auto operator+(zero, T other)
{
  return other;
}

/** @brief the sum of `zero` with something non-`zero` just returns the other value */
template <typename T>
SERAC_HOST_DEVICE constexpr auto operator+(T other, zero)
{
  return other;
}

/////////////////////////////////////////////////

/** @brief the unary negation of `zero` is `zero` */
SERAC_HOST_DEVICE constexpr auto operator-(zero) { return zero{}; }

/** @brief the difference of two `zero`s is `zero` */
SERAC_HOST_DEVICE constexpr auto operator-(zero, zero) { return zero{}; }

/** @brief the difference of `zero` with something else is the unary negation of the other thing */
template <typename T>
SERAC_HOST_DEVICE constexpr auto operator-(zero, T other)
{
  return -other;
}

/** @brief the difference of something else with `zero` is the other thing itself */
template <typename T>
SERAC_HOST_DEVICE constexpr auto operator-(T other, zero)
{
  return other;
}

/////////////////////////////////////////////////

/** @brief the product of two `zero`s is `zero` */
SERAC_HOST_DEVICE constexpr auto operator*(zero, zero) { return zero{}; }

/** @brief the product `zero` with something else is also `zero` */
template <typename T>
SERAC_HOST_DEVICE constexpr auto operator*(zero, T /*other*/)
{
  return zero{};
}

/** @brief the product `zero` with something else is also `zero` */
template <typename T>
SERAC_HOST_DEVICE constexpr auto operator*(T /*other*/, zero)
{
  return zero{};
}

/** @brief `zero` divided by something is `zero` */
template <typename T>
SERAC_HOST_DEVICE constexpr auto operator/(zero, T /*other*/)
{
  return zero{};
}

/// @brief Get a human-readable compiler error when you try to divide by zero
template <typename T>
void operator/(T, zero)
{
  static_assert(::detail::always_false<T>{}, "Error: Can't divide by zero!");
}

/** @brief `zero` plus `zero` is `zero` */
SERAC_HOST_DEVICE constexpr auto operator+=(zero, zero) { return zero{}; }

/** @brief `zero` minus `zero` is `zero` */
SERAC_HOST_DEVICE constexpr auto operator-=(zero, zero) { return zero{}; }

/** @brief let `zero` be accessed like a tuple */
template <int i>
SERAC_HOST_DEVICE zero& get(zero& x)
{
  return x;
}

/** @brief let `zero` be accessed like a tuple */
template <int i>
SERAC_HOST_DEVICE zero get(const zero&)
{
  return zero{};
}

/** @brief the dot product of anything with `zero` is `zero` */
template <typename T>
SERAC_HOST_DEVICE constexpr zero dot(const T&, zero)
{
  return zero{};
}

/** @brief the dot product of anything with `zero` is `zero` */
template <typename T>
SERAC_HOST_DEVICE constexpr zero dot(zero, const T&)
{
  return zero{};
}

/**
 * @brief Removes 1s from tensor dimensions
 * For example, a tensor<T, 1, 10> is equivalent to a tensor<T, 10>
 * @tparam T The scalar type of the tensor
 * @tparam n1 The first dimension
 * @tparam n2 The second dimension
 */
template <typename T, int n1, int n2 = 1>
using reduced_tensor = std::conditional_t<
    (n1 == 1 && n2 == 1), double,
    std::conditional_t<n1 == 1, tensor<T, n2>, std::conditional_t<n2 == 1, tensor<T, n1>, tensor<T, n1, n2>>>>;

/**
 * @brief Creates a tensor given the dimensions in a @p std::integer_sequence
 * @see std::integer_sequence
 * @tparam n The parameter pack of integer dimensions
 */
template <typename T, int... n>
SERAC_HOST_DEVICE constexpr auto tensor_with_shape(std::integer_sequence<int, n...>)
{
  return tensor<T, n...>{};
}

/**
 * @brief Creates a tensor of requested dimension by subsequent calls to a functor
 * Can be thought of as analogous to @p std::transform in that the set of possible
 * indices for dimensions @p n are transformed into the values of the tensor by @a f
 * @tparam lambda_type The type of the functor
 * @param[in] f The functor to generate the tensor values from
 *
 * @note the different cases of 0D, 1D, 2D, 3D, and 4D are implemented separately
 *       to work around a limitation in nvcc involving __host__ __device__ lambdas with `auto` parameters.
 */
SERAC_SUPPRESS_NVCC_HOSTDEVICE_WARNING
template <typename lambda_type>
SERAC_HOST_DEVICE constexpr auto make_tensor(lambda_type f)
{
  using T = decltype(f());
  return tensor<T>{f()};
}

/**
 * @brief Creates a tensor of requested dimension by subsequent calls to a functor
 *
 * @tparam n1 The dimension of the tensor
 * @tparam lambda_type The type of the functor
 * @param[in] f The functor to generate the tensor values from
 * @pre @a f must accept @p n1 arguments of type @p int
 *
 * @note the different cases of 0D, 1D, 2D, 3D, and 4D are implemented separately
 *       to work around a limitation in nvcc involving __host__ __device__ lambdas with `auto` parameters.
 */
SERAC_SUPPRESS_NVCC_HOSTDEVICE_WARNING
template <int n1, typename lambda_type>
SERAC_HOST_DEVICE constexpr auto make_tensor(lambda_type f)
{
  using T = decltype(f(n1));
  tensor<T, n1> A{};
  for (int i = 0; i < n1; i++) {
    A(i) = f(i);
  }
  return A;
}

/**
 * @brief Creates a tensor of requested dimension by subsequent calls to a functor
 *
 * @tparam n1 The first dimension of the tensor
 * @tparam n2 The second dimension of the tensor
 * @tparam lambda_type The type of the functor
 * @param[in] f The functor to generate the tensor values from
 * @pre @a f must accept @p n1 x @p n2 arguments of type @p int
 *
 * @note the different cases of 0D, 1D, 2D, 3D, and 4D are implemented separately
 *       to work around a limitation in nvcc involving __host__ __device__ lambdas with `auto` parameters.
 */
SERAC_SUPPRESS_NVCC_HOSTDEVICE_WARNING
template <int n1, int n2, typename lambda_type>
SERAC_HOST_DEVICE constexpr auto make_tensor(lambda_type f)
{
  using T = decltype(f(n1, n2));
  tensor<T, n1, n2> A{};
  for (int i = 0; i < n1; i++) {
    for (int j = 0; j < n2; j++) {
      A(i, j) = f(i, j);
    }
  }
  return A;
}

/**
 * @brief Creates a tensor of requested dimension by subsequent calls to a functor
 *
 * @tparam n1 The first dimension of the tensor
 * @tparam n2 The second dimension of the tensor
 * @tparam n3 The third dimension of the tensor
 * @tparam lambda_type The type of the functor
 * @param[in] f The functor to generate the tensor values from
 * @pre @a f must accept @p n1 x @p n2 x @p n3 arguments of type @p int
 *
 * @note the different cases of 0D, 1D, 2D, 3D, and 4D are implemented separately
 *       to work around a limitation in nvcc involving __host__ __device__ lambdas with `auto` parameters.
 */
SERAC_SUPPRESS_NVCC_HOSTDEVICE_WARNING
template <int n1, int n2, int n3, typename lambda_type>
SERAC_HOST_DEVICE constexpr auto make_tensor(lambda_type f)
{
  using T = decltype(f(n1, n2, n3));
  tensor<T, n1, n2, n3> A{};
  for (int i = 0; i < n1; i++) {
    for (int j = 0; j < n2; j++) {
      for (int k = 0; k < n3; k++) {
        A(i, j, k) = f(i, j, k);
      }
    }
  }
  return A;
}

/**
 * @brief Creates a tensor of requested dimension by subsequent calls to a functor
 *
 * @tparam n1 The first dimension of the tensor
 * @tparam n2 The second dimension of the tensor
 * @tparam n3 The third dimension of the tensor
 * @tparam n4 The fourth dimension of the tensor
 * @tparam lambda_type The type of the functor
 * @param[in] f The functor to generate the tensor values from
 * @pre @a f must accept @p n1 x @p n2 x @p n3 x @p n4 arguments of type @p int
 *
 * @note the different cases of 0D, 1D, 2D, 3D, and 4D are implemented separately
 *       to work around a limitation in nvcc involving __host__ __device__ lambdas with `auto` parameters.
 */
SERAC_SUPPRESS_NVCC_HOSTDEVICE_WARNING
template <int n1, int n2, int n3, int n4, typename lambda_type>
SERAC_HOST_DEVICE constexpr auto make_tensor(lambda_type f)
{
  using T = decltype(f(n1, n2, n3, n4));
  tensor<T, n1, n2, n3, n4> A{};
  for (int i = 0; i < n1; i++) {
    for (int j = 0; j < n2; j++) {
      for (int k = 0; k < n3; k++) {
        for (int l = 0; l < n4; l++) {
          A(i, j, k, l) = f(i, j, k, l);
        }
      }
    }
  }
  return A;
}

/**
 * @brief return the sum of two tensors
 * @tparam S the underlying type of the lefthand argument
 * @tparam T the underlying type of the righthand argument
 * @tparam n integers describing the tensor shape
 * @param[in] A The lefthand operand
 * @param[in] B The righthand operand
 */
template <typename S, typename T, int m, int... n>
SERAC_HOST_DEVICE constexpr auto operator+(const tensor<S, m, n...>& A, const tensor<T, m, n...>& B)
{
  tensor<decltype(S{} + T{}), m, n...> C{};
  for (int i = 0; i < m; i++) {
    C[i] = A[i] + B[i];
  }
  return C;
}

/**
 * @brief return the unary negation of a tensor
 * @tparam T the underlying type of the righthand argument
 * @tparam n integers describing the tensor shape
 * @param[in] A The tensor to negate
 */
template <typename T, int m, int... n>
SERAC_HOST_DEVICE constexpr auto operator-(const tensor<T, m, n...>& A)
{
  tensor<T, m, n...> B{};
  for (int i = 0; i < m; i++) {
    B[i] = -A[i];
  }
  return B;
}

/**
 * @brief return the difference of two tensors
 * @tparam S the underlying type of the lefthand argument
 * @tparam T the underlying type of the righthand argument
 * @tparam n integers describing the tensor shape
 * @param[in] A The lefthand operand
 * @param[in] B The righthand operand
 */
template <typename S, typename T, int m, int... n>
SERAC_HOST_DEVICE constexpr auto operator-(const tensor<S, m, n...>& A, const tensor<T, m, n...>& B)
{
  tensor<decltype(S{} + T{}), m, n...> C{};
  for (int i = 0; i < m; i++) {
    C[i] = A[i] - B[i];
  }
  return C;
}

/**
 * @brief elementwise multiplication of two tensors
 * @tparam S the scalar value type. Must be arithmetic (e.g. float, double, int) or a dual number
 * @tparam T the underlying type of the tensor (righthand) argument
 * @tparam n integers describing the tensor shape
 * @param[in] scale The scaling factor
 * @param[in] A The tensor to be scaled
 */
template <typename S, typename T, int... n>
SERAC_HOST_DEVICE constexpr auto elementwise_multiply(const tensor< S, n ... > & A, const tensor < T, n ... > & B)
{
  using U = decltype(S{} * T{});
  tensor<U, n...> AB{};

  const S * A_ptr  = reinterpret_cast<const S *>(&A);
  const T * B_ptr  = reinterpret_cast<const T *>(&B);
  U * AB_ptr = reinterpret_cast<U *>(&AB);
  for (int i = 0; i < (n * ...); i++) {
    AB_ptr[i] = A_ptr[i] * B_ptr[i];
  }
  return AB;
}

/**
 * @brief multiply a tensor by a scalar value
 * @tparam S the scalar value type. Must be arithmetic (e.g. float, double, int) or a dual number
 * @tparam T the underlying type of the tensor (righthand) argument
 * @tparam n integers describing the tensor shape
 * @param[in] scale The scaling factor
 * @param[in] A The tensor to be scaled
 */
template <typename S, typename T, int m, int... n,
          typename = std::enable_if_t<std::is_arithmetic_v<S> || is_dual_number<S>::value>>
SERAC_HOST_DEVICE constexpr auto operator*(S scale, const tensor<T, m, n...>& A)
{
  tensor<decltype(S{} * T{}), m, n...> C{};
  for (int i = 0; i < m; i++) {
    C[i] = scale * A[i];
  }
  return C;
}

/**
 * @brief multiply a tensor by a scalar value
 * @tparam S the scalar value type. Must be arithmetic (e.g. float, double, int) or a dual number
 * @tparam T the underlying type of the tensor (righthand) argument
 * @tparam n integers describing the tensor shape
 * @param[in] A The tensor to be scaled
 * @param[in] scale The scaling factor
 */
template <typename S, typename T, int m, int... n,
          typename = std::enable_if_t<std::is_arithmetic_v<S> || is_dual_number<S>::value>>
SERAC_HOST_DEVICE constexpr auto operator*(const tensor<T, m, n...>& A, S scale)
{
  tensor<decltype(T{} * S{}), m, n...> C{};
  for (int i = 0; i < m; i++) {
    C[i] = A[i] * scale;
  }
  return C;
}

/**
 * @brief divide a scalar by each element in a tensor
 * @tparam S the scalar value type. Must be arithmetic (e.g. float, double, int) or a dual number
 * @tparam T the underlying type of the tensor (righthand) argument
 * @tparam n integers describing the tensor shape
 * @param[in] scale The numerator
 * @param[in] A The tensor of denominators
 */
template <typename S, typename T, int m, int... n,
          typename = std::enable_if_t<std::is_arithmetic_v<S> || is_dual_number<S>::value>>
SERAC_HOST_DEVICE constexpr auto operator/(S scale, const tensor<T, m, n...>& A)
{
  tensor<decltype(S{} * T{}), n...> C{};
  for (int i = 0; i < m; i++) {
    C[i] = scale / A[i];
  }
  return C;
}

/**
 * @brief divide a tensor by a scalar
 * @tparam S the scalar value type. Must be arithmetic (e.g. float, double, int) or a dual number
 * @tparam T the underlying type of the tensor (righthand) argument
 * @tparam n integers describing the tensor shape
 * @param[in] A The tensor of numerators
 * @param[in] scale The denominator
 */
template <typename S, typename T, int m, int... n,
          typename = std::enable_if_t<std::is_arithmetic_v<S> || is_dual_number<S>::value>>
SERAC_HOST_DEVICE constexpr auto operator/(const tensor<T, m, n...>& A, S scale)
{
  tensor<decltype(T{} * S{}), m, n...> C{};
  for (int i = 0; i < m; i++) {
    C[i] = A[i] / scale;
  }
  return C;
}

/**
 * @brief compound assignment (+) on tensors
 * @tparam S the underlying type of the tensor (lefthand) argument
 * @tparam T the underlying type of the tensor (righthand) argument
 * @tparam n integers describing the tensor shape
 * @param[in] A The lefthand tensor
 * @param[in] B The righthand tensor
 */
template <typename S, typename T, int m, int... n>
SERAC_HOST_DEVICE constexpr auto& operator+=(tensor<S, m, n...>& A, const tensor<T, m, n...>& B)
{
  for (int i = 0; i < m; i++) {
    A[i] += B[i];
  }
  return A;
}

#if 0
/**
 * @brief compound assignment (+) on tensors
 * @tparam T the underlying type of the tensor argument
 * @param[in] A The lefthand tensor
 * @param[in] B The righthand tensor
 */
template <typename T>
SERAC_HOST_DEVICE constexpr auto& operator+=(tensor<T>& A, const T& B)
{
  return A.data += B;
}
#endif

/**
 * @brief compound assignment (+) on tensors
 * @tparam T the underlying type of the tensor argument
 * @param[in] A The lefthand tensor
 * @param[in] B The righthand tensor
 */
template <typename T, int n>
SERAC_HOST_DEVICE constexpr auto& operator+=(tensor<T, n, 1>& A, const tensor<T, n>& B)
{
  for (int i = 0; i < n; i++) {
    A.data[i][0] += B[i];
  }
  return A;
}

/**
 * @brief compound assignment (+) on tensors
 * @tparam T the underlying type of the tensor argument
 * @param[in] A The lefthand tensor
 * @param[in] B The righthand tensor
 */
template <typename T>
SERAC_HOST_DEVICE constexpr auto& operator+=(tensor<T, 1>& A, const T& B)
{
  return A.data[0] += B;
}

/**
 * @brief compound assignment (+) on tensors
 * @tparam T the underlying type of the tensor argument
 * @param[in] A The lefthand tensor
 * @param[in] B The righthand tensor
 */
template <typename T>
SERAC_HOST_DEVICE constexpr auto& operator+=(tensor<T, 1, 1>& A, const T& B)
{
  return A.data[0][0] += B;
}

/**
 * @brief compound assignment (+) between a tensor and zero (no-op)
 * @tparam T the underlying type of the tensor (righthand) argument
 * @tparam n integers describing the tensor shape
 * @param[in] A The lefthand tensor
 */
template <typename T, int... n>
SERAC_HOST_DEVICE constexpr auto& operator+=(tensor<T, n...>& A, zero)
{
  return A;
}

/**
 * @brief compound assignment (-) on tensors
 * @tparam S the underlying type of the tensor (lefthand) argument
 * @tparam T the underlying type of the tensor (righthand) argument
 * @tparam n integers describing the tensor shape
 * @param[in] A The lefthand tensor
 * @param[in] B The righthand tensor
 */
template <typename S, typename T, int m, int... n>
SERAC_HOST_DEVICE constexpr auto& operator-=(tensor<S, m, n...>& A, const tensor<T, m, n...>& B)
{
  for (int i = 0; i < m; i++) {
    A[i] -= B[i];
  }
  return A;
}

/**
 * @brief compound assignment (-) between a tensor and zero (no-op)
 * @tparam T the underlying type of the tensor (righthand) argument
 * @tparam n integers describing the tensor shape
 * @param[in] A The lefthand tensor
 */
template <typename T, int... n>
SERAC_HOST_DEVICE constexpr auto& operator-=(tensor<T, n...>& A, zero)
{
  return A;
}

/**
 * @overload
 * @note this overload implements the case where the left argument is a scalar, and the right argument is a tensor
 */
template <typename T, int n>
SERAC_HOST_DEVICE constexpr auto outer(double A, tensor<T, n> B)
{
  tensor<decltype(double{} * T{}), n> AB{};
  for (int i = 0; i < n; i++) {
    AB[i] = A * B[i];
  }
  return AB;
}

/**
 * @overload
 * @note this overload implements the case where the left argument is a tensor, and the right argument is a scalar
 */
template <typename T, int m>
SERAC_HOST_DEVICE constexpr auto outer(const tensor<T, m>& A, double B)
{
  tensor<decltype(T{} * double{}), m> AB{};
  for (int i = 0; i < m; i++) {
    AB[i] = A[i] * B;
  }
  return AB;
}

/**
 * @overload
 * @note this overload implements the case where the left argument is `zero`, and the right argument is a tensor
 */
template <typename T, int n>
SERAC_HOST_DEVICE constexpr auto outer(zero, const tensor<T, n>&)
{
  return zero{};
}

/**
 * @overload
 * @note this overload implements the case where the left argument is a tensor, and the right argument is `zero`
 */
template <typename T, int n>
SERAC_HOST_DEVICE constexpr auto outer(const tensor<T, n>&, zero)
{
  return zero{};
}

/**
 * @overload
 * @note this overload implements the case where both arguments are vectors
 */
template <typename S, typename T, int m, int n>
SERAC_HOST_DEVICE constexpr auto outer(const tensor<S, m>& A, const tensor<T, n>& B)
{
  tensor<decltype(S{} * T{}), m, n> AB{};
  for (int i = 0; i < m; i++) {
    for (int j = 0; j < n; j++) {
      AB[i][j] = A[i] * B[j];
    }
  }
  return AB;
}

/**
 * @brief this function contracts over all indices of the two tensor arguments
 * @tparam S the underlying type of the tensor (lefthand) argument
 * @tparam T the underlying type of the tensor (righthand) argument
 * @tparam m the number of rows
 * @tparam n the number of columns
 * @param[in] A The lefthand tensor
 * @param[in] B The righthand tensor
 */
template <typename S, typename T, int m, int n>
SERAC_HOST_DEVICE constexpr auto inner(const tensor<S, m, n>& A, const tensor<T, m, n>& B)
{
  decltype(S{} * T{}) sum{};
  for (int i = 0; i < m; i++) {
    for (int j = 0; j < n; j++) {
      sum += A[i][j] * B[i][j];
    }
  }
  return sum;
}

/**
 * @brief this function contracts over the "middle" index of the two tensor arguments
 * @tparam S the underlying type of the tensor (lefthand) argument
 * @tparam T the underlying type of the tensor (righthand) argument
 * @tparam n integers describing the tensor shape
 * @param[in] A The lefthand tensor
 * @param[in] B The righthand tensor
 */
template <typename S, typename T, int m, int n, int p>
SERAC_HOST_DEVICE constexpr auto dot(const tensor<S, m, n>& A, const tensor<T, n, p>& B)
{
  tensor<decltype(S{} * T{}), m, p> AB{};
  for (int i = 0; i < m; i++) {
    for (int j = 0; j < p; j++) {
      for (int k = 0; k < n; k++) {
        AB[i][j] = AB[i][j] + A[i][k] * B[k][j];
      }
    }
  }
  return AB;
}

/**
 * @overload
 * @note vector . scalar
 */
template <typename T, int m>
SERAC_HOST_DEVICE constexpr auto dot(const tensor<T, m>& A, double B)
{
  return A * B;
}

/**
 * @overload
 * @note scalar * vector
 */
template <typename T, int m>
SERAC_HOST_DEVICE constexpr auto dot(double B, const tensor<T, m>& A)
{
  return B * A;
}

/**
 * @overload
 * @note vector . vector
 */
template <typename S, typename T, int m>
SERAC_HOST_DEVICE constexpr auto dot(const tensor<S, m>& A, const tensor<T, m>& B)
{
  decltype(S{} * T{}) AB{};
  for (int i = 0; i < m; i++) {
    AB = AB + A[i] * B[i];
  }
  return AB;
}

/**
 * @overload
 * @note vector . matrix
 */
template <typename S, typename T, int m, int n>
SERAC_HOST_DEVICE constexpr auto dot(const tensor<S, m>& A, const tensor<T, m, n>& B)
{
  tensor<decltype(S{} * T{}), n> AB{};
  for (int i = 0; i < n; i++) {
    for (int j = 0; j < m; j++) {
      AB[i] = AB[i] + A[j] * B[j][i];
    }
  }
  return AB;
}

/**
 * @overload
 * @note vector . tensor3D
 */
template <typename S, typename T, int m, int n, int p>
SERAC_HOST_DEVICE constexpr auto dot(const tensor<S, m>& A, const tensor<T, m, n, p>& B)
{
  tensor<decltype(S{} * T{}), n, p> AB{};
  for (int j = 0; j < m; j++) {
    AB = AB + A[j] * B[j];
  }
  return AB;
}

/**
 * @overload
 * @note vector . tensor4D
 *
 * this overload, and others of the form `dot(vector, tensor)`, can be
 * implemented more succinctly as a single variadic function, but for some
 * reason gcc-11 (but not gcc-10 or gcc-12) seemed to break when compiling
 * that compact implementation, so we're manually writing out some of the different
 * dot product overloads in order to support that compiler and version
 */
template <typename S, typename T, int m, int n, int p, int q>
SERAC_HOST_DEVICE constexpr auto dot(const tensor<S, m>& A, const tensor<T, m, n, p, q>& B)
{
  tensor<decltype(S{} * T{}), n, p, q> AB{};
  for (int j = 0; j < m; j++) {
    AB = AB + A[j] * B[j];
  }
  return AB;
}

/**
 * @overload
 * @note matrix . vector
 */
template <typename S, typename T, int m, int n>
SERAC_HOST_DEVICE constexpr auto dot(const tensor<S, m, n>& A, const tensor<T, n>& B)
{
  tensor<decltype(S{} * T{}), m> AB{};
  for (int i = 0; i < m; i++) {
    for (int j = 0; j < n; j++) {
      AB[i] = AB[i] + A[i][j] * B[j];
    }
  }
  return AB;
}

/**
 * @overload
 * @note matrix . tensor
 */
template <typename S, typename T, int m, int n, int p, int q, int r>
SERAC_HOST_DEVICE constexpr auto dot(const tensor<S, m, n>& A, const tensor<T, n, p, q, r>& B)
{
  tensor<decltype(S{} * T{}), m, p, q, r> AB{};
  for (int i = 0; i < m; i++) {
    for (int j = 0; j < n; j++) {
      AB[i] = AB[i] + A[i][j] * B[j];
    }
  }
  return AB;
}

/**
 * @overload
 * @note matrix . tensor
 */
template <typename S, typename T, int m, int n, int p, int q>
SERAC_HOST_DEVICE constexpr auto dot(const tensor<S, m, n>& A, const tensor<T, n, p, q>& B)
{
  tensor<decltype(S{} * T{}), m, p, q> AB{};
  for (int i = 0; i < m; i++) {
    for (int j = 0; j < n; j++) {
      AB[i] = AB[i] + A[i][j] * B[j];
    }
  }
  return AB;
}

/**
 * @overload
 * @note 3rd-order-tensor . vector
 */
template <typename S, typename T, int m, int n, int p>
SERAC_HOST_DEVICE constexpr auto dot(const tensor<S, m, n, p>& A, const tensor<T, p>& B)
{
  tensor<decltype(S{} * T{}), m, n> AB{};
  for (int i = 0; i < m; i++) {
    for (int j = 0; j < n; j++) {
      for (int k = 0; k < p; k++) {
        AB[i][j] += A[i][j][k] * B[k];
      }
    }
  }
  return AB;
}

/**
 * @overload
 * @note vector . matrix . vector
 */
template <typename S, typename T, typename U, int m, int n>
SERAC_HOST_DEVICE constexpr auto dot(const tensor<S, m>& u, const tensor<T, m, n>& A, const tensor<U, n>& v)
{
  decltype(S{} * T{} * U{}) uAv{};
  for (int i = 0; i < m; i++) {
    for (int j = 0; j < n; j++) {
      uAv += u[i] * A[i][j] * v[j];
    }
  }
  return uAv;
}

/**
 * @brief double dot product, contracting over the two "middle" indices
 * @tparam S the underlying type of the tensor (lefthand) argument
 * @tparam T the underlying type of the tensor (righthand) argument
 * @tparam m first dimension of A
 * @tparam n second dimension of A
 * @tparam p third dimension of A, first dimensions of B
 * @tparam q fourth dimension of A, second dimensions of B
 * @param[in] A The lefthand tensor
 * @param[in] B The righthand tensor
 */
template <typename S, typename T, int m, int n, int p, int q>
SERAC_HOST_DEVICE constexpr auto double_dot(const tensor<S, m, n, p, q>& A, const tensor<T, p, q>& B)
{
  tensor<decltype(S{} * T{}), m, n> AB{};
  for (int i = 0; i < m; i++) {
    for (int j = 0; j < n; j++) {
      for (int k = 0; k < p; k++) {
        for (int l = 0; l < q; l++) {
          AB[i][j] += A[i][j][k][l] * B[k][l];
        }
      }
    }
  }
  return AB;
}

/**
 * @overload
 * @note 3rd-order-tensor : 2nd-order-tensor
 */
template <typename S, typename T, int m, int n, int p>
SERAC_HOST_DEVICE constexpr auto double_dot(const tensor<S, m, n, p>& A, const tensor<T, n, p>& B)
{
  tensor<decltype(S{} * T{}), m> AB{};
  for (int i = 0; i < m; i++) {
    for (int j = 0; j < n; j++) {
      for (int k = 0; k < p; k++) {
        AB[i] += A[i][j][k] * B[j][k];
      }
    }
  }
  return AB;
}

/**
 * @overload
 * @note 2nd-order-tensor : 2nd-order-tensor, like inner()
 */
template <typename S, typename T, int m, int n>
constexpr auto double_dot(const tensor<S, m, n>& A, const tensor<T, m, n>& B)
{
  decltype(S{} * T{}) AB{};
  for (int i = 0; i < m; i++) {
    for (int j = 0; j < n; j++) {
      AB += A[i][j] * B[i][j];
    }
  }
  return AB;
}

/**
 * @brief this is a shorthand for dot(A, B)
 */
template <typename S, typename T, int... m, int... n>
SERAC_HOST_DEVICE constexpr auto operator*(const tensor<S, m...>& A, const tensor<T, n...>& B)
{
  return dot(A, B);
}

/**
 * @brief Returns the squared Frobenius norm of the tensor
 * @param[in] A The tensor to obtain the squared norm from
 */
template <typename T, int m>
SERAC_HOST_DEVICE constexpr auto squared_norm(const tensor<T, m>& A)
{
  T total{};
  for (int i = 0; i < m; i++) {
    total += A[i] * A[i];
  }
  return total;
}

/// @overload
template <typename T, int m, int n>
SERAC_HOST_DEVICE constexpr auto squared_norm(const tensor<T, m, n>& A)
{
  T total{};
  for (int i = 0; i < m; i++) {
    for (int j = 0; j < n; j++) {
      total += A[i][j] * A[i][j];
    }
  }
  return total;
}

/// @overload
template <typename T, int... n>
SERAC_HOST_DEVICE constexpr auto squared_norm(const tensor<T, n...>& A)
{
  T total{};
  for_constexpr<n...>([&](auto... i) { total += A(i...) * A(i...); });
  return total;
}

/**
 * @brief Returns the Frobenius norm of the tensor
 * @param[in] A The tensor to obtain the norm from
 */
template <typename T, int... n>
SERAC_HOST_DEVICE auto norm(const tensor<T, n...>& A)
{
  using std::sqrt;
  return sqrt(squared_norm(A));
}

/**
 * @brief Normalizes the tensor
 * Each element is divided by the Frobenius norm of the tensor, @see norm
 * @param[in] A The tensor to normalize
 */
template <typename T, int... n>
SERAC_HOST_DEVICE auto normalize(const tensor<T, n...>& A)
{
  return A / norm(A);
}

/**
 * @brief Returns the trace of a square matrix
 * @param[in] A The matrix to compute the trace of
 * @return The sum of the elements on the main diagonal
 */
template <typename T, int n>
SERAC_HOST_DEVICE constexpr auto tr(const tensor<T, n, n>& A)
{
  T trA{};
  for (int i = 0; i < n; i++) {
    trA = trA + A[i][i];
  }
  return trA;
}

/**
 * @brief Returns the symmetric part of a square matrix
 * @param[in] A The matrix to obtain the symmetric part of
 * @return (1/2) * (A + A^T)
 */
template <typename T, int n>
SERAC_HOST_DEVICE constexpr auto sym(const tensor<T, n, n>& A)
{
  tensor<T, n, n> symA{};
  for (int i = 0; i < n; i++) {
    for (int j = 0; j < n; j++) {
      symA[i][j] = 0.5 * (A[i][j] + A[j][i]);
    }
  }
  return symA;
}

/**
 * @brief Returns the antisymmetric part of a square matrix
 * @param[in] A The matrix to obtain the antisymmetric part of
 * @return (1/2) * (A - A^T)
 */
template <typename T, int n>
SERAC_HOST_DEVICE constexpr auto antisym(const tensor<T, n, n>& A)
{
  tensor<T, n, n> antisymA{};
  for (int i = 0; i < n; i++) {
    for (int j = 0; j < n; j++) {
      antisymA[i][j] = 0.5 * (A[i][j] - A[j][i]);
    }
  }
  return antisymA;
}

/**
 * @brief Calculates the deviator of a matrix (rank-2 tensor)
 * @param[in] A The matrix to calculate the deviator of
 * In the context of stress tensors, the deviator is obtained by
 * subtracting the mean stress (average of main diagonal elements)
 * from each element on the main diagonal
 */
template <typename T, int n>
SERAC_HOST_DEVICE constexpr auto dev(const tensor<T, n, n>& A)
{
  auto devA = A;
  auto trA  = tr(A);
  for (int i = 0; i < n; i++) {
    devA[i][i] -= trA / n;
  }
  return devA;
}

/**
 * @brief Returns a square matrix (rank-2 tensor) containing the diagonal entries of the input square matrix
 * with zeros in the off-diagonal positions
 * @param[in] A The input square matrix
 * This operation is used to compute a term in the constitutive response of a linear, cubic solid material
 */
template <typename T, int n>
SERAC_HOST_DEVICE constexpr auto diagonal_matrix(const tensor<T, n, n>& A)
{
  tensor<T, n, n> D{};
  for (int i = 0; i < n; i++) {
    D[i][i] = A[i][i];
  }
  return D;
}

/**
 * @brief Returns a square diagonal matrix by specifying the diagonal entries
 * @param[in] d a list of diagonal entries
 */
template <typename T, int n>
SERAC_HOST_DEVICE constexpr tensor<T, n, n> diag(const tensor<T, n>& d)
{
  tensor<T, n, n> D{};
  for (int i = 0; i < n; i++) {
    D[i][i] = d[i];
  }
  return D;
}

/**
 * @brief Returns an array containing the diagonal entries of a square matrix
 * @param[in] D the matrix to extract the diagonal entries from
 */
template <typename T, int n>
SERAC_HOST_DEVICE constexpr tensor<T, n> diag(const tensor<T, n, n>& D)
{
  tensor<T, n> d{};
  for (int i = 0; i < n; i++) {
    d[i] = D[i][i];
  }
  return d;
}

/**
 * @brief Obtains the identity matrix of the specified dimension
 * @return I_dim
 */
template <int dim>
SERAC_HOST_DEVICE constexpr tensor<double, dim, dim> DenseIdentity()
{
  tensor<double, dim, dim> I{};
  for (int i = 0; i < dim; i++) {
    for (int j = 0; j < dim; j++) {
      I[i][j] = (i == j);
    }
  }
  return I;
}

/**
 * @brief Returns the transpose of the matrix
 * @param[in] A The matrix to obtain the transpose of
 */
template <typename T, int m, int n>
SERAC_HOST_DEVICE constexpr auto transpose(const tensor<T, m, n>& A)
{
  tensor<T, n, m> AT{};
  for (int i = 0; i < n; i++) {
    for (int j = 0; j < m; j++) {
      AT[i][j] = A[j][i];
    }
  }
  return AT;
}

/**
 * @brief Returns the determinant of a matrix
 * @param[in] A The matrix to obtain the determinant of
 */
template <typename T>
SERAC_HOST_DEVICE constexpr auto det(const tensor<T, 2, 2>& A)
{
  return A[0][0] * A[1][1] - A[0][1] * A[1][0];
}
/// @overload
template <typename T>
SERAC_HOST_DEVICE constexpr auto det(const tensor<T, 3, 3>& A)
{
  return A[0][0] * A[1][1] * A[2][2] + A[0][1] * A[1][2] * A[2][0] + A[0][2] * A[1][0] * A[2][1] -
         A[0][0] * A[1][2] * A[2][1] - A[0][1] * A[1][0] * A[2][2] - A[0][2] * A[1][1] * A[2][0];
}

template <int i1, int i2, typename S, int m, int... n, typename T, int p, int q>
auto contract(const tensor<S, m, n...> & A, const tensor<T, p, q> & B) {
    constexpr int Adims[] = {m, n...};
    constexpr int Bdims[] = {p, q};
    static_assert(sizeof...(n) < 3);
    static_assert(Adims[i1] == Bdims[i2],
                  "error: incompatible tensor dimensions");

    // first, we have to figure out the dimensions of the output tensor
    constexpr int new_dim = (i2 == 0) ? q : p;
    constexpr int d1 = (i1 == 0) ? new_dim : Adims[0];
    constexpr int d2 = (i1 == 1) ? new_dim : Adims[1];
    constexpr int d3 = sizeof...(n) == 1 ? 0 : ((i1 == 2) ? new_dim : Adims[2]);

    // the type of the output tensor is easier to figure out
    using U = decltype(S{} * T{});

    auto C = []() {
        if constexpr (d3 == 0) return tensor<U, d1, d2>{};
        if constexpr (d3 != 0) return tensor<U, d1, d2, d3>{};
    }();

    if constexpr (d3 == 0) {
        for (int i = 0; i < d1; i++) {
            for (int j = 0; j < d2; j++) {
                U sum{};
                for (int k = 0; k < Adims[i1]; k++) {
                    if constexpr (i1 == 0 && i2 == 0) sum += A(k, j) * B(k, i);
                    if constexpr (i1 == 1 && i2 == 0) sum += A(i, k) * B(k, j);
                    if constexpr (i1 == 0 && i2 == 1) sum += A(k, j) * B(i, k);
                    if constexpr (i1 == 1 && i2 == 1) sum += A(i, k) * B(j, k);
                }
                C(i, j) = sum;
            }
        }
    } else {
        for (int i = 0; i < d1; i++) {
            for (int j = 0; j < d2; j++) {
                for (int k = 0; k < d3; k++) {
                    U sum{};
                    for (int l = 0; l < Adims[i1]; l++) {
                        if constexpr (i1 == 0 && i2 == 0) sum += A(l, j, k) * B(l, i);
                        if constexpr (i1 == 1 && i2 == 0) sum += A(i, l, k) * B(l, j);
                        if constexpr (i1 == 2 && i2 == 0) sum += A(i, j, l) * B(l, k);
                        if constexpr (i1 == 0 && i2 == 1) sum += A(l, j, k) * B(i, l);
                        if constexpr (i1 == 1 && i2 == 1) sum += A(i, l, k) * B(j, l);
                        if constexpr (i1 == 2 && i2 == 1) sum += A(i, j, l) * B(k, l);
                    }
                    C(i, j, k) = sum;
                }
            }
        }
    }

    return C;
}

template <typename T, int... n>
tensor<T, (n * ...)> flatten(const tensor<T, n...> & A)
{
  tensor<T, (n * ...)> A_flat;
  auto                 A_ptr = reinterpret_cast<double*>(&A);
  for (int i = 0; i < (n * ...); i++) {
    A_flat[i] = A_ptr[i];
  }
  return A_flat;
}

template <int... new_dimensions, typename T, int... old_dimensions>
tensor<T, new_dimensions...> reshape(const tensor<T, old_dimensions...> & A)
{
  static_assert((new_dimensions * ...) == (old_dimensions * ...),
                "error: can't reshape to configuration with different number of elements");

  tensor<T, new_dimensions...> A_reshaped;
  auto                         A_ptr          = reinterpret_cast<double*>(&A);
  auto                         A_reshaped_ptr = reinterpret_cast<double*>(&A_reshaped);
  for (int i = 0; i < (old_dimensions * ...); i++) {
    A_reshaped_ptr[i] = A_ptr[i];
  }
  return A_reshaped;
}

template <typename T, int... n>
double relative_error(tensor<T, n...> A, tensor<T, n...> B)
{
  return norm(A - B) / norm(A);
}

/**
 * @brief compute the matrix square root of a square, real-valued, symmetric matrix
 *        i.e. given A, find B such that A = dot(B, B)
 *
 * @tparam T the data type stored in each element of the matrix
 * @param A the matrix to compute the square root of
 * @return a square matrix, B, of the same type as A satisfying `dot(B, B) == A`
 */
template <typename T, int dim>
auto matrix_sqrt(const tensor<T, dim, dim>& A)
{
  auto B = A;
  for (int i = 0; i < 15; i++) {
    B = 0.5 * (B + dot(A, inv(B)));
  }
  return B;
}

/**
 * @brief Return whether a square rank 2 tensor is symmetric
 *
 * @tparam n The height of the tensor
 * @param A The square rank 2 tensor
 * @param tolerance The tolerance to check for symmetry
 * @return Whether the square rank 2 tensor (matrix) is symmetric
 */
template <int n>
SERAC_HOST_DEVICE bool is_symmetric(tensor<double, n, n> A, double tolerance = 1.0e-8)
{
  for (int i = 0; i < n; ++i) {
    for (int j = i + 1; j < n; ++j) {
      if (std::abs(A(i, j) - A(j, i)) > tolerance) {
        return false;
      };
    }
  }
  return true;
}

/**
 * @brief Return whether a matrix is symmetric and positive definite
 * This check uses Sylvester's criterion, checking that each upper left subtensor has a
 * determinant greater than zero.
 *
 * @param A The matrix to test for positive definiteness
 * @return Whether the matrix is positive definite
 */
SERAC_HOST_DEVICE bool is_symmetric_and_positive_definite(tensor<double, 2, 2> A)
{
  if (!is_symmetric(A)) {
    return false;
  }
  if (A(0, 0) < 0.0) {
    return false;
  }
  if (det(A) < 0.0) {
    return false;
  }
  return true;
}
/// @overload
SERAC_HOST_DEVICE bool is_symmetric_and_positive_definite(tensor<double, 3, 3> A)
{
  if (!is_symmetric(A)) {
    return false;
  }
  if (det(A) < 0.0) {
    return false;
  }
  auto subtensor = make_tensor<2, 2>([A](int i, int j) { return A(i, j); });
  if (!is_symmetric_and_positive_definite(subtensor)) {
    return false;
  }
  return true;
}

/**
 * @brief Representation of an LU factorization
 *
 * The entries of P mean row i of the matrix was exchanged with row P[i].
 */
template <typename T, int n>
<<<<<<< HEAD
SERAC_HOST_DEVICE constexpr tensor<T, n> linear_solve(tensor<T, n, n> A, tensor<T, n> b)
=======
struct LuFactorization {
  tensor<int, n>  P;  ///< Row permutation indices due to partial pivoting
  tensor<T, n, n> L;  ///< Lower triangular factor. Has ones on diagonal.
  tensor<T, n, n> U;  ///< Upper triangular factor
};

/**
 * @brief Compute LU factorization of a matrix with partial pivoting
 *
 * The convention followed is to place ones on the diagonal of the lower
 * triangular factor.
 * @param[in] A The matrix to factorize
 * @return An LuFactorization object
 * @see LuFactorization
 */
template <typename T, int n>
SERAC_HOST_DEVICE constexpr LuFactorization<T, n> factorize_lu(const tensor<T, n, n>& A)
>>>>>>> 55548149
{
  constexpr auto abs  = [](double x) { return (x < 0) ? -x : x; };
  constexpr auto swap = [](auto& x, auto& y) {
    auto tmp = x;
    x        = y;
    y        = tmp;
  };

  auto U = A;
  // initialize L to Identity
  auto L = tensor<T, n, n>{};
  // This handles the case if T is a dual number
  // TODO - BT: make a dense identity that is templated on type
  for (int i = 0; i < n; i++) {
    if constexpr (is_dual_number<T>::value) {
      L[i][i].value = 1.0;
    } else {
      L[i][i] = 1.0;
    }
  }
  tensor<int, n> P(make_tensor<n>([](auto i) { return i; }));

  for (int i = 0; i < n; i++) {
    // Search for maximum in this column
    double max_val = abs(get_value(U[i][i]));

    int max_row = i;
    for (int j = i + 1; j < n; j++) {
      auto U_ji = get_value(U[j][i]);
      if (abs(U_ji) > max_val) {
        max_val = abs(U_ji);
        max_row = j;
      }
    }

    swap(P[max_row], P[i]);
    swap(U[max_row], U[i]);
  }

  for (int i = 0; i < n; i++) {
    // zero entries below in this column in U
    // and fill in L entries
    for (int j = i + 1; j < n; j++) {
      auto c  = U[j][i] / U[i][i];
      L[j][i] = c;
      U[j] -= c * U[i];
      U[j][i] = T{};
    }
  }

  return {P, L, U};
}

/**
 * @brief Solves a lower triangular system Ly = b
 *
 * L must be lower triangular and normalized such that the
 * diagonal entries are unity. This is not checked in the
 * function, so failure to obey this will produce
 * meaningless results.
 *
 * @param[in] L A lower triangular matrix
 * @param[in] b The right hand side
 * @param[in] P A list of indices to index into b in a permuted fashion.
 *
 * @return y the solution vector
 */
template <typename T, int n, int... m>
SERAC_HOST_DEVICE constexpr auto solve_lower_triangular(const tensor<T, n, n>& L, const tensor<T, n, m...>& b,
                                                        const tensor<int, n>& P)
{
  tensor<T, n, m...> y{};
  for (int i = 0; i < n; i++) {
    auto c = b[P[i]];
    for (int j = 0; j < i; j++) {
      c -= L[i][j] * y[j];
    }
    y[i] = c / L[i][i];
  }
  return y;
}

/**
 * @overload
 * @note For the case when no permutation of the rows is needed.
 */
template <typename T, int n, int... m>
SERAC_HOST_DEVICE constexpr auto solve_lower_triangular(const tensor<T, n, n>& L, const tensor<T, n, m...>& b)
{
  // no permutation provided, so just map each equation to itself
  // TODO make a convienience function for ranges like this
  // BT 05/09/2022
  tensor<int, n> P(make_tensor<n>([](auto i) { return i; }));

  return solve_lower_triangular(L, b, P);
}

/**
 * @brief Solves an upper triangular system Ux = y
 *
 * U must be upper triangular. This is not checked, so
 * failure to obey this will produce meaningless results.
 *
 * @param[in] U An upper triangular matrix
 * @param[in] y The right hand side
 * @return x the solution vector
 */
template <typename T, int n, int... m>
SERAC_HOST_DEVICE constexpr auto solve_upper_triangular(const tensor<T, n, n>& U, const tensor<T, n, m...>& y)
{
  tensor<T, n, m...> x{};
  for (int i = n - 1; i >= 0; i--) {
    auto c = y[i];
    for (int j = i + 1; j < n; j++) {
      c -= U[i][j] * x[j];
    }
    x[i] = c / U[i][i];
  }
  return x;
}

/**
 * @brief Solves Ax = b for x using Gaussian elimination with partial pivoting
 * @param[in] A The coefficient matrix A
 * @param[in] b The righthand side vector b
 * @return x The solution vector
 */
template <typename S, typename T, int n, int... m>
SERAC_HOST_DEVICE constexpr auto linear_solve(const tensor<S, n, n>& A, const tensor<T, n, m...>& b)
{
  // We want to avoid accumulating the derivative through the
  // LU factorization, because it is computationally expensive.
  // Instead, we perform the LU factorization on the values of
  // A, and then two backsolves: one to compute the primal (x),
  // and another to compute its derivative (dx).
  // If A is not dual, the second solve is a no-op.

  // Strip off derivatives, if any, and compute only x (ie no derivative)
  auto lu_factors = factorize_lu(get_value(A));
  auto x          = linear_solve(lu_factors, get_value(b));

  // Compute directional derivative of x.
  // If both b and A are not dual, the zero type
  // makes these no-ops.
  auto r  = get_gradient(b) - dot(get_gradient(A), x);
  auto dx = linear_solve(lu_factors, r);

  if constexpr (is_zero<decltype(dx)>{}) {
    return x;
  } else {
    return make_dual(x, dx);
  }
}

/**
 * @overload
 * @note For use with a matrix that has already been factorized
 */
template <typename S, typename T, int n, int... m>
SERAC_HOST_DEVICE constexpr auto linear_solve(const LuFactorization<S, n>& lu_factors, const tensor<T, n, m...>& b)
{
  // Forward substitution
  // solve Ly = b
  const auto y = solve_lower_triangular(lu_factors.L, b, lu_factors.P);

  // Back substitution
  // Solve Ux = y
  return solve_upper_triangular(lu_factors.U, y);
}

/**
 * @overload
 * @note Shortcut for case of zero rhs
 */
template <typename T, int n>
SERAC_HOST_DEVICE constexpr auto linear_solve(const LuFactorization<T, n>& /* lu_factors */, const zero /* b */)
{
  return zero{};
}

/**
 * @brief Create a tensor of dual numbers with specified seed
 */
template <typename T, int n>
SERAC_HOST_DEVICE constexpr auto make_dual(const tensor<T, n>& x, const tensor<T, n>& dx)
{
  return make_tensor<n>([&](int i) { return dual<T>{x[i], dx[i]}; });
}

/**
 * @brief Inverts a matrix
 * @param[in] A The matrix to invert
 * @note Uses a shortcut for inverting a 2-by-2 matrix
 */
SERAC_HOST_DEVICE constexpr tensor<double, 2, 2> inv(const tensor<double, 2, 2>& A)
{
  double inv_detA(1.0 / det(A));

  tensor<double, 2, 2> invA{};

  invA[0][0] = A[1][1] * inv_detA;
  invA[0][1] = -A[0][1] * inv_detA;
  invA[1][0] = -A[1][0] * inv_detA;
  invA[1][1] = A[0][0] * inv_detA;

  return invA;
}

/**
 * @overload
 * @note Uses a shortcut for inverting a 3-by-3 matrix
 */
SERAC_HOST_DEVICE constexpr tensor<double, 3, 3> inv(const tensor<double, 3, 3>& A)
{
  double inv_detA(1.0 / det(A));

  tensor<double, 3, 3> invA{};

  invA[0][0] = (A[1][1] * A[2][2] - A[1][2] * A[2][1]) * inv_detA;
  invA[0][1] = (A[0][2] * A[2][1] - A[0][1] * A[2][2]) * inv_detA;
  invA[0][2] = (A[0][1] * A[1][2] - A[0][2] * A[1][1]) * inv_detA;
  invA[1][0] = (A[1][2] * A[2][0] - A[1][0] * A[2][2]) * inv_detA;
  invA[1][1] = (A[0][0] * A[2][2] - A[0][2] * A[2][0]) * inv_detA;
  invA[1][2] = (A[0][2] * A[1][0] - A[0][0] * A[1][2]) * inv_detA;
  invA[2][0] = (A[1][0] * A[2][1] - A[1][1] * A[2][0]) * inv_detA;
  invA[2][1] = (A[0][1] * A[2][0] - A[0][0] * A[2][1]) * inv_detA;
  invA[2][2] = (A[0][0] * A[1][1] - A[0][1] * A[1][0]) * inv_detA;

  return invA;
}
/**
 * @overload
 * @note For N-by-N matrices with N > 3, requires Gaussian elimination
 * with partial pivoting
 */
template <typename T, int n>
SERAC_HOST_DEVICE constexpr auto inv(const tensor<T, n, n>& A)
{
  auto I = DenseIdentity<n>();
  return linear_solve(A, I);
}

/**
 * @overload
 * @note when inverting a tensor of dual numbers,
 * hardcode the analytic derivative of the
 * inverse of a square matrix, rather than
 * apply gauss elimination directly on the dual number types
 *
 * TODO: compare performance of this hardcoded implementation to just using inv() directly
 */
template <typename gradient_type, int n>
<<<<<<< HEAD
SERAC_HOST_DEVICE auto inv(const tensor<dual<gradient_type>, n, n>& A)
=======
SERAC_HOST_DEVICE constexpr auto inv(tensor<dual<gradient_type>, n, n> A)
>>>>>>> 55548149
{
  auto invA = inv(get_value(A));
  return make_tensor<n, n>([&](int i, int j) {
    auto          value = invA[i][j];
    gradient_type gradient{};
    for (int k = 0; k < n; k++) {
      for (int l = 0; l < n; l++) {
        gradient -= invA[i][k] * A[k][l].gradient * invA[l][j];
      }
    }
    return dual<gradient_type>{value, gradient};
  });
}

/**
 * @brief recursively serialize the entries in a tensor to an ostream.
 * Output format uses braces and comma separators to mimic C syntax for multidimensional array
 * initialization.
 *
 * @param[in] out the std::ostream to write to (e.g. std::cout or std::ofstream)
 * @param[in] A The tensor to write out
 */
template <typename T, int m, int... n>
auto& operator<<(std::ostream& out, const tensor<T, m, n...>& A)
{
  out << '{' << A[0];
  for (int i = 1; i < m; i++) {
    out << ", " << A[i];
  }
  out << '}';
  return out;
}

/**
 * @brief Write a zero out to an output stream
 *
 * @param[in] out the std::ostream to write to (e.g. std::cout or std::ofstream)
 */
auto& operator<<(std::ostream& out, zero)
{
  out << "zero";
  return out;
}

/**
 * @brief print a double using `printf`, so that it is suitable for use inside cuda kernels. (used in final recursion of
 * printf(tensor<...>))
 * @param[in] value The value to write out
 */
SERAC_HOST_DEVICE void print(double value) { printf("%f", value); }

/**
 * @brief print a tensor using `printf`, so that it is suitable for use inside cuda kernels.
 * @param[in] A The tensor to write out
 */
template <int m, int... n>
SERAC_HOST_DEVICE void print(const tensor<double, m, n...>& A)
{
  printf("{");
  print(A[0]);
  for (int i = 1; i < m; i++) {
    printf(",");
    print(A[i]);
  }
  printf("}");
}

/**
 * @brief replace all entries in a tensor satisfying |x| < 1.0e-10 by literal zero
 * @param[in] A The tensor to "chop"
 */
template <int n>
SERAC_HOST_DEVICE constexpr auto chop(const tensor<double, n>& A)
{
  auto copy = A;
  for (int i = 0; i < n; i++) {
    if (copy[i] * copy[i] < 1.0e-20) {
      copy[i] = 0.0;
    }
  }
  return copy;
}

/// @overload
template <int m, int n>
SERAC_HOST_DEVICE constexpr auto chop(const tensor<double, m, n>& A)
{
  auto copy = A;
  for (int i = 0; i < m; i++) {
    for (int j = 0; j < n; j++) {
      if (copy[i][j] * copy[i][j] < 1.0e-20) {
        copy[i][j] = 0.0;
      }
    }
  }
  return copy;
}

/**
 * @brief Constructs a tensor of dual numbers from a tensor of values
 * @param[in] A The tensor of values
 * @note a d-order tensor's gradient will be initialized to the (2*d)-order identity tensor
 */
template <int... n>
SERAC_HOST_DEVICE constexpr auto make_dual(const tensor<double, n...>& A)
{
  tensor<dual<tensor<double, n...>>, n...> A_dual{};
  for_constexpr<n...>([&](auto... i) {
    A_dual(i...).value          = A(i...);
    A_dual(i...).gradient(i...) = 1.0;
  });
  return A_dual;
}

/// @cond
namespace detail {

template <typename T1, typename T2>
struct outer_prod;

template <int... m, int... n>
struct outer_prod<tensor<double, m...>, tensor<double, n...>> {
  using type = tensor<double, m..., n...>;
};

template <int... n>
struct outer_prod<double, tensor<double, n...>> {
  using type = tensor<double, n...>;
};

template <int... n>
struct outer_prod<tensor<double, n...>, double> {
  using type = tensor<double, n...>;
};

template <>
struct outer_prod<double, double> {
  using type = tensor<double>;
};

template <typename T>
struct outer_prod<zero, T> {
  using type = zero;
};

template <typename T>
struct outer_prod<T, zero> {
  using type = zero;
};

}  // namespace detail
/// @endcond

/**
 * @brief a type function that returns the tensor type of an outer product of two tensors
 * @tparam T1 the first argument to the outer product
 * @tparam T2 the second argument to the outer product
 */
template <typename T1, typename T2>
using outer_product_t = typename detail::outer_prod<T1, T2>::type;

/**
 * @brief Retrieves a value tensor from a tensor of dual numbers
 * @param[in] arg The tensor of dual numbers
 */
template <typename T, int... n>
SERAC_HOST_DEVICE auto get_value(const tensor<dual<T>, n...>& arg)
{
  tensor<double, n...> value{};
  for_constexpr<n...>([&](auto... i) { value(i...) = arg(i...).value; });
  return value;
}

/**
 * @brief Retrieves the gradient component of a double (which is nothing)
 * @return The sentinel, @see zero
 */
SERAC_HOST_DEVICE auto get_gradient(double /* arg */) { return zero{}; }

/**
 * @brief get the gradient of type `tensor` (note: since its stored type is not a dual
 * number, the derivative term is identically zero)
 * @return The sentinel, @see zero
 */
template <int... n>
SERAC_HOST_DEVICE constexpr auto get_gradient(const tensor<double, n...>& /* arg */)
{
  return zero{};
}

/**
 * @brief Retrieves a gradient tensor from a tensor of dual numbers
 * @param[in] arg The tensor of dual numbers
 */
template <int... n>
SERAC_HOST_DEVICE constexpr auto get_gradient(const tensor<dual<double>, n...>& arg)
{
  tensor<double, n...> g{};
  for_constexpr<n...>([&](auto... i) { g(i...) = arg(i...).gradient; });
  return g;
}

/// @overload
template <int... n, int... m>
SERAC_HOST_DEVICE constexpr auto get_gradient(const tensor<dual<tensor<double, m...>>, n...>& arg)
{
  tensor<double, n..., m...> g{};
  for_constexpr<n...>([&](auto... i) { g(i...) = arg(i...).gradient; });
  return g;
}

/**
 * @brief evaluate the change (to first order) in a function, f, given a small change in the input argument, dx.
 */
SERAC_HOST_DEVICE constexpr auto chain_rule(const zero /* df_dx */, const zero /* dx */) { return zero{}; }

/**
 * @overload
 * @note this overload implements a no-op for the case where the gradient w.r.t. an input argument is identically zero
 */
template <typename T>
SERAC_HOST_DEVICE constexpr auto chain_rule(const zero /* df_dx */, const T /* dx */)
{
  return zero{};
}

/**
 * @overload
 * @note this overload implements a no-op for the case where the small change is indentically zero
 */
template <typename T>
SERAC_HOST_DEVICE constexpr auto chain_rule(const T /* df_dx */, const zero /* dx */)
{
  return zero{};
}

/**
 * @overload
 * @note for a scalar-valued function of a scalar, the chain rule is just multiplication
 */
SERAC_HOST_DEVICE constexpr auto chain_rule(const double df_dx, const double dx) { return df_dx * dx; }

/**
 * @overload
 * @note for a tensor-valued function of a scalar, the chain rule is just scalar multiplication
 */
template <int... n>
SERAC_HOST_DEVICE constexpr auto chain_rule(const tensor<double, n...>& df_dx, const double dx)
{
  return df_dx * dx;
}

/**
 * @overload
 * @note for a scalar-valued function of a tensor, the chain rule is the inner product
 */
template <int... n>
SERAC_HOST_DEVICE constexpr auto chain_rule(const tensor<double, n...>& df_dx, const tensor<double, n...>& dx)
{
  double total{};
  for_constexpr<n...>([&](auto... i) { total += df_dx(i...) * dx(i...); });
  return total;
}

/**
 * @overload
 * @note for a vector-valued function of a tensor, the chain rule contracts over all indices of dx
 */
template <int m, int... n>
SERAC_HOST_DEVICE constexpr auto chain_rule(const tensor<double, m, n...>& df_dx, const tensor<double, n...>& dx)
{
  tensor<double, m> total{};
  for (int i = 0; i < m; i++) {
    total[i] = chain_rule(df_dx[i], dx);
  }
  return total;
}

/**
 * @overload
 * @note for a matrix-valued function of a tensor, the chain rule contracts over all indices of dx
 */
template <int m, int n, int... p>
SERAC_HOST_DEVICE auto chain_rule(const tensor<double, m, n, p...>& df_dx, const tensor<double, p...>& dx)
{
  tensor<double, m, n> total{};
  for (int i = 0; i < m; i++) {
    for (int j = 0; j < n; j++) {
      total[i][j] = chain_rule(df_dx[i][j], dx);
    }
  }
  return total;
}

template < int i, typename T, int ... n >
SERAC_HOST_DEVICE constexpr int dimension(const tensor<T, n ... > &) { 
  constexpr int dimensions[] = {n ... };
  return dimensions[i];
}

}  // namespace serac

// todo: port to current tensor class:
#if 0
// eigendecomposition for symmetric A
//
// based on "A robust algorithm for finding the eigenvalues and
// eigenvectors of 3x3 symmetric matrices", by Scherzinger & Dohrmann
__host__ __device__
inline void eig(const r2tensor < 3, 3 > & A,
                      r1tensor < 3 >    & eta,
                      r2tensor < 3, 3 > & Q) {

  for (int i = 0; i < 3; i++) {
    eta(i) = 1.0;
    for (int j = 0; j < 3; j++) {
      Q(i,j) = (i == j);
    }
  }

  auto A_dev = dev(A);

  double J2 = I2(A_dev);
  double J3 = I3(A_dev);

  if (J2 > 0.0) {

    // angle used to find eigenvalues
    double tmp = (0.5 * J3) * pow(3.0 / J2, 1.5);
    double alpha = acos(fmin(fmax(tmp, -1.0), 1.0)) / 3.0;

    // consider the most distinct eigenvalue first
    if (6.0 * alpha < M_PI) {
      eta(0) = 2 * sqrt(J2 / 3.0) * cos(alpha);
    } else {
      eta(0) = 2 * sqrt(J2 / 3.0) * cos(alpha + 2.0 * M_PI / 3.0);
    }

    // find the eigenvector for that eigenvalue
    r1tensor < 3 > r[3];

    int imax = -1;
    double norm_max = -1.0;

    for (int i = 0; i < 3; i++) {

      for (int j = 0; j < 3; j++) {
        r[i](j) = A_dev(j,i) - (i == j) * eta(0);
      }

      double norm_r = norm(r[i]);
      if (norm_max < norm_r) {
        imax = i;
        norm_max = norm_r;
      }

    }

    r1tensor < 3 > s0, s1, t1, t2, v0, v1, v2, w;

    s0 = normalize(r[imax]);
    t1 = r[(imax+1)%3] - dot(r[(imax+1)%3], s0) * s0;
    t2 = r[(imax+2)%3] - dot(r[(imax+2)%3], s0) * s0;
    s1 = normalize((norm(t1) > norm(t2)) ? t1 : t2);

    // record the first eigenvector
    v0 = cross(s0, s1);
    for (int i = 0; i < 3; i++) {
      Q(i,0) = v0(i);
    }

    // get the other two eigenvalues by solving the
    // remaining quadratic characteristic polynomial
    auto A_dev_s0 = dot(A_dev, s0);
    auto A_dev_s1 = dot(A_dev, s1);

    double A11 = dot(s0, A_dev_s0);
    double A12 = dot(s0, A_dev_s1);
    double A21 = dot(s1, A_dev_s0);
    double A22 = dot(s1, A_dev_s1);

    double delta = 0.5 * signum(A11-A22) * sqrt((A11-A22)*(A11-A22) + 4*A12*A21);

    eta(1) = 0.5 * (A11 + A22) - delta;
    eta(2) = 0.5 * (A11 + A22) + delta;

    // if the remaining eigenvalues are exactly the same
    // then just use the basis for the orthogonal complement
    // found earlier
    if (fabs(delta) <= 1.0e-15) {
      
      for (int i = 0; i < 3; i++){
        Q(i,1) = s0(i);
        Q(i,2) = s1(i);
      } 
      
    // otherwise compute the remaining eigenvectors
    } else {

      t1 = A_dev_s0 - eta(1) * s0;
      t2 = A_dev_s1 - eta(1) * s1;

      w = normalize((norm(t1) > norm(t2)) ? t1 : t2);

      v1 = normalize(cross(w, v0));
      for (int i = 0; i < 3; i++) Q(i,1) = v1(i);

      // define the last eigenvector as
      // the direction perpendicular to the
      // first two directions
      v2 = normalize(cross(v0, v1));
      for (int i = 0; i < 3; i++) Q(i,2) = v2(i);

    }

    // eta are actually eigenvalues of A_dev, so
    // shift them to get eigenvalues of A
    eta += tr(A) / 3.0;

  }

}

inline float angle_between(const vec < 2 > & a, const vec < 2 > & b) {
  return acos(clip(dot(normalize(a), normalize(b)), -1.0f, 1.0f));
}

inline float angle_between(const vec < 3 > & a, const vec < 3 > & b) {
  return acos(clip(dot(normalize(a), normalize(b)), -1.0f, 1.0f));
}

// angle between proper orthogonal matrices
inline float angle_between(const mat < 3, 3 > & U, const mat < 3, 3 > & V) {
  return acos(0.5f * (tr(dot(U, transpose(V))) - 1.0f));
}

inline mat < 2, 2 > rotation(const float theta) {
  return mat< 2, 2 >{
    {cos(theta), -sin(theta)},
    { sin(theta), cos(theta) }
  };
}

inline mat < 3, 3 > axis_to_rotation(const vec < 3 > & omega) {

  float norm_omega = norm(omega);

  if (fabs(norm_omega) < 0.000001f) {

    return eye< 3 >();

  } else {

    vec3 u = omega / norm_omega;

    float c = cos(norm_omega);
    float s = sin(norm_omega);

    return mat < 3, 3 >{
      {
        u[0]*u[0]*(1.0f - c) + c,
        u[0]*u[1]*(1.0f - c) - u[2]*s,
        u[0]*u[2]*(1.0f - c) + u[1]*s
      },{
        u[1]*u[0]*(1.0f - c) + u[2]*s,
        u[1]*u[1]*(1.0f - c) + c,
        u[1]*u[2]*(1.0f - c) - u[0]*s
      },{
        u[2]*u[0]*(1.0f - c) - u[1]*s,
        u[2]*u[1]*(1.0f - c) + u[0]*s,
        u[2]*u[2]*(1.0f - c) + c
      }
    };

  }

}

// assumes R is a proper-orthogonal matrix
inline vec < 3 > rotation_to_axis(const mat < 3, 3 > & R) {

  float theta = acos(clip(0.5f * (tr(R) - 1.0f), -1.0f, 1.0f));

  float scale;

  // for small angles, prefer series expansion to division by sin(theta) ~ 0
  if (fabs(theta) < 0.00001f) {
    scale = 0.5f + theta * theta / 12.0f;
  }
  else {
    scale = 0.5f * theta / sin(theta);
  }

  return vec3{ R(2,1) - R(1,2), R(0,2) - R(2,0), R(1,0) - R(0,1) } *scale;

}

inline mat < 3, 3 > look_at(const vec < 3 > & direction, const vec < 3 > & up = vec3{ 0.0f, 0.0f, 1.0f }) {
  vec3 f = normalize(direction);
  vec3 u = normalize(cross(f, cross(up, f)));
  vec3 l = normalize(cross(u, f));

  return mat3{
    {f[0], l[0], u[0]},
    {f[1], l[1], u[1]},
    {f[2], l[2], u[2]}
  };
}

inline mat < 2, 2 > look_at(const vec < 2 > & direction) {
  vec2 f = normalize(direction);
  vec2 l = cross(f);

  return mat2{
    {f[0], l[0]},
    {f[1], l[1]},
  };
}

inline mat < 3, 3 > R3_basis(const vec3 & n) {
  float sign = (n[2] >= 0.0f) ? 1.0f : -1.0f;
  float a = -1.0f / (sign + n[2]); 
  float b = n[0] * n[1] * a;

  return mat < 3, 3 >{
    {
      1.0f + sign * n[0] * n[0] * a,
      b,
      n[0],
    },{
      sign * b,
      sign + n[1] * n[1] * a,
      n[1]
    },{
      -sign * n[0],
      -n[1],
      n[2]
    }
  };
}
#endif

#include "serac/numerics/functional/isotropic_tensor.hpp"<|MERGE_RESOLUTION|>--- conflicted
+++ resolved
@@ -1230,6 +1230,24 @@
 {
   return A[0][0] * A[1][1] * A[2][2] + A[0][1] * A[1][2] * A[2][0] + A[0][2] * A[1][0] * A[2][1] -
          A[0][0] * A[1][2] * A[2][1] - A[0][1] * A[1][0] * A[2][2] - A[0][2] * A[1][1] * A[2][0];
+}
+
+/**
+ * @brief compute the matrix square root of a square, real-valued, symmetric matrix
+ *        i.e. given A, find B such that A = dot(B, B)
+ *
+ * @tparam T the data type stored in each element of the matrix
+ * @param A the matrix to compute the square root of
+ * @return a square matrix, B, of the same type as A satisfying `dot(B, B) == A`
+ */
+template <typename T, int dim>
+auto matrix_sqrt(const tensor<T, dim, dim>& A)
+{
+  auto B = A;
+  for (int i = 0; i < 15; i++) {
+    B = 0.5 * (B + dot(A, inv(B)));
+  }
+  return B;
 }
 
 template <int i1, int i2, typename S, int m, int... n, typename T, int p, int q>
@@ -1322,24 +1340,6 @@
 }
 
 /**
- * @brief compute the matrix square root of a square, real-valued, symmetric matrix
- *        i.e. given A, find B such that A = dot(B, B)
- *
- * @tparam T the data type stored in each element of the matrix
- * @param A the matrix to compute the square root of
- * @return a square matrix, B, of the same type as A satisfying `dot(B, B) == A`
- */
-template <typename T, int dim>
-auto matrix_sqrt(const tensor<T, dim, dim>& A)
-{
-  auto B = A;
-  for (int i = 0; i < 15; i++) {
-    B = 0.5 * (B + dot(A, inv(B)));
-  }
-  return B;
-}
-
-/**
  * @brief Return whether a square rank 2 tensor is symmetric
  *
  * @tparam n The height of the tensor
@@ -1403,9 +1403,6 @@
  * The entries of P mean row i of the matrix was exchanged with row P[i].
  */
 template <typename T, int n>
-<<<<<<< HEAD
-SERAC_HOST_DEVICE constexpr tensor<T, n> linear_solve(tensor<T, n, n> A, tensor<T, n> b)
-=======
 struct LuFactorization {
   tensor<int, n>  P;  ///< Row permutation indices due to partial pivoting
   tensor<T, n, n> L;  ///< Lower triangular factor. Has ones on diagonal.
@@ -1423,7 +1420,6 @@
  */
 template <typename T, int n>
 SERAC_HOST_DEVICE constexpr LuFactorization<T, n> factorize_lu(const tensor<T, n, n>& A)
->>>>>>> 55548149
 {
   constexpr auto abs  = [](double x) { return (x < 0) ? -x : x; };
   constexpr auto swap = [](auto& x, auto& y) {
@@ -1676,11 +1672,7 @@
  * TODO: compare performance of this hardcoded implementation to just using inv() directly
  */
 template <typename gradient_type, int n>
-<<<<<<< HEAD
-SERAC_HOST_DEVICE auto inv(const tensor<dual<gradient_type>, n, n>& A)
-=======
 SERAC_HOST_DEVICE constexpr auto inv(tensor<dual<gradient_type>, n, n> A)
->>>>>>> 55548149
 {
   auto invA = inv(get_value(A));
   return make_tensor<n, n>([&](int i, int j) {

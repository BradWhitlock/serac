// Copyright (c) 2019-2022, Lawrence Livermore National Security, LLC and
// other Serac Project Developers. See the top-level LICENSE file for
// details.
//
// SPDX-License-Identifier: (BSD-3-Clause)

/**
 * @file functional_qoi.inl
 *
 * @brief a specialization of serac::Functional for quantities of interest
 */

namespace serac {

/**
 * @brief this class behaves like a Prolongation operator, except is specialized for
 * the case of a quantity of interest. The action of its MultTranspose() operator (the
 * only thing it is used for) sums the values from different processors.
 */
struct QoIProlongation : public mfem::Operator {
  /// @brief create a QoIProlongation for a Quantity of Interest
  QoIProlongation(MPI_Comm c) : mfem::Operator(1, 1), comm(c) {}

  /// @brief unimplemented: do not use
  void Mult(const mfem::Vector&, mfem::Vector&) const override
  {
    SLIC_ERROR_ROOT("QoIProlongation::Mult() is not defined");
  }

  /// @brief set the value of output to the distributed sum over input values from different processors
  void MultTranspose(const mfem::Vector& input, mfem::Vector& output) const override
  {
    MPI_Allreduce(&input[0], &output[0], 1, MPI_DOUBLE, MPI_SUM, comm);
  }

  MPI_Comm comm;  ///< MPI communicator used to carry out the distributed reduction
};

/**
 * @brief this class behaves like a Restriction operator, except is specialized for
 * the case of a quantity of interest. The action of its MultTranspose() operator (the
 * only thing it is used for) sums the values on this local processor.
 */
struct QoIElementRestriction : public mfem::Operator {
  /// @brief create a QoIElementRestriction for a Quantity of Interest
  QoIElementRestriction(int num_elements) : mfem::Operator(num_elements, 1) {}

  /// @brief unimplemented: do not use
  void Mult(const mfem::Vector&, mfem::Vector&) const override
  {
    SLIC_ERROR_ROOT("QoIElementRestriction::Mult() is not defined, exiting...");
  }

  /// @brief set the value of output to the sum of the values of input
  void MultTranspose(const mfem::Vector& input, mfem::Vector& output) const override { output[0] = input.Sum(); }
};

/**
 * @brief a partial template specialization of Functional with test == double, implying "quantity of interest"
 */
template <typename... trials, ExecutionSpace exec>
class Functional<double(trials...), exec> {
  using test = QOI;
  static constexpr tuple<trials...> trial_spaces{};
  static constexpr uint32_t         num_trial_spaces = sizeof...(trials);

  class Gradient;

  // clang-format off
  template <typename... T>
  struct operator_paren_return {
    using type = typename std::conditional<
        (std::is_same_v<T, differentiate_wrt_this> + ...) == 1, // if the there is a dual number in the pack
        serac::tuple<double, Gradient&>,                        // then we return the value and the derivative
        double                                                  // otherwise, we just return the value
        >::type;
  };
  // clang-format on

public:
  /**
   * @brief Constructs using a @p mfem::ParFiniteElementSpace object corresponding to the trial space
   * @param[in] trial_fes The trial space
   */
  Functional(std::array<mfem::ParFiniteElementSpace*, num_trial_spaces> trial_fes) : trial_space_(trial_fes)
  {
    for (uint32_t i = 0; i < num_trial_spaces; i++) {
      P_trial_[i] = trial_space_[i]->GetProlongationMatrix();
      G_trial_[i] = trial_space_[i]->GetElementRestriction(mfem::ElementDofOrdering::LEXICOGRAPHIC);
      SLIC_ERROR_IF(!G_trial_[i], "Couldn't retrieve element restriction operator for trial space");

      if (compatibleWithFaceRestriction(*trial_space_[i])) {
        G_trial_boundary_[i] = trial_space_[i]->GetFaceRestriction(
            mfem::ElementDofOrdering::LEXICOGRAPHIC, mfem::FaceType::Boundary, mfem::L2FaceValues::SingleValued);

        input_E_boundary_[i].SetSize(G_trial_boundary_[i]->Height(), mfem::Device::GetMemoryType());
      }

      input_L_[i].SetSize(P_trial_[i]->Height(), mfem::Device::GetMemoryType());
      input_E_[i].SetSize(G_trial_[i]->Height(), mfem::Device::GetMemoryType());

      // create the gradient operators for each trial space
      grad_.emplace_back(*this, i);
    }

    P_test_          = new QoIProlongation(trial_fes[0]->GetParMesh()->GetComm());
    G_test_          = new QoIElementRestriction(trial_fes[0]->GetParMesh()->GetNE());
    G_test_boundary_ = new QoIElementRestriction(trial_fes[0]->GetParMesh()->GetNBE());

    output_E_.SetSize(G_test_->Height(), mfem::Device::GetMemoryType());
    output_E_boundary_.SetSize(G_test_boundary_->Height(), mfem::Device::GetMemoryType());

    output_L_.SetSize(P_test_->Height(), mfem::Device::GetMemoryType());
    output_L_boundary_.SetSize(P_test_->Height(), mfem::Device::GetMemoryType());

    output_T_.SetSize(1, mfem::Device::GetMemoryType());

    for (uint32_t i = 0; i < num_trial_spaces; i++) {
      {
        auto num_elements          = static_cast<size_t>(trial_space_[i]->GetNE());
        auto ndof_per_test_element = static_cast<size_t>(1);
        auto ndof_per_trial_element =
            static_cast<size_t>(trial_space_[i]->GetFE(0)->GetDof() * trial_space_[i]->GetVDim());
        element_gradients_[i] = ExecArray<double, 3, exec>(num_elements, ndof_per_test_element, ndof_per_trial_element);
      }

      {
        auto num_bdr_elements          = static_cast<size_t>(trial_space_[i]->GetNFbyType(mfem::FaceType::Boundary));
        auto ndof_per_test_bdr_element = static_cast<size_t>(1);
        auto ndof_per_trial_bdr_element =
            static_cast<size_t>(trial_space_[i]->GetBE(0)->GetDof() * trial_space_[i]->GetVDim());
        bdr_element_gradients_[i] =
            ExecArray<double, 3, exec>(num_bdr_elements, ndof_per_test_bdr_element, ndof_per_trial_bdr_element);
      }
    }
  }

  /// @brief destructor: deallocate the mfem::Operators that we're responsible for
  ~Functional()
  {
    delete P_test_;
    delete G_test_;
    delete G_test_boundary_;
  }

  /**
   * @brief Adds a domain integral term to the Functional object
   * @tparam dim The dimension of the element (2 for quad, 3 for hex, etc)
   * @tparam lambda the type of the integrand functor: must implement operator() with an appropriate function signature
   * @tparam qpt_data_type The type of the data to store for each quadrature point
   * @param[in] integrand The user-provided quadrature function, see @p Integral
   * @param[in] domain The domain on which to evaluate the integral
   * @param[in] data The data structure containing per-quadrature-point data
   * @note The @p Dimension parameters are used to assist in the deduction of the @a geometry_dim
   * and @a spatial_dim template parameter
   */
  template <int dim, typename lambda, typename qpt_data_type = Nothing>
  void AddDomainIntegral(Dimension<dim>, lambda&& integrand, mfem::Mesh& domain,
<<<<<<< HEAD
                         QuadratureData<qpt_data_type>& data = NoQData)
=======
                         std::shared_ptr< QuadratureData<qpt_data_type> > qdata = NoQData)
>>>>>>> 19972446
  {

    auto num_elements = domain.GetNE();
    if (num_elements == 0) return;

    SLIC_ERROR_ROOT_IF(dim != domain.Dimension(), "invalid mesh dimension for domain integral");
    for (int e = 0; e < num_elements; e++) {
      SLIC_ERROR_ROOT_IF(domain.GetElementType(e) != supported_types[dim], "Mesh contains unsupported element type");
    }

    const mfem::FiniteElement&   el = *trial_space_[0]->GetFE(0);
    const mfem::IntegrationRule& ir = mfem::IntRules.Get(el.GetGeomType(), el.GetOrder() * 2);

    constexpr auto flags = mfem::GeometricFactors::COORDINATES | mfem::GeometricFactors::JACOBIANS;
    auto           geom  = domain.GetGeometricFactors(ir, flags);
    domain_integrals_.emplace_back(num_elements, geom->J, geom->X, Dimension<dim>{}, integrand, qdata);
  }

  /**
   * @tparam dim The dimension of the boundary element (1 for line, 2 for quad, etc)
   * @tparam lambda the type of the integrand functor: must implement operator() with an appropriate function signature
   * @param[in] integrand The user-provided quadrature function, see @p Integral
   * @param[in] domain The domain on which to evaluate the integral
   *
   * @brief Adds a boundary integral term to the Functional object
   *
   * @note The @p Dimension parameters are used to assist in the deduction of the @a geometry_dim
   * and @a spatial_dim template parameter
   */
  template <int dim, typename lambda, typename qpt_data_type = void>
  void AddBoundaryIntegral(Dimension<dim>, lambda&& integrand, mfem::Mesh& domain)
  {
    // TODO: fix mfem::FaceGeometricFactors
    auto num_bdr_elements = domain.GetNBE();
    if (num_bdr_elements == 0) return;

    SLIC_ERROR_ROOT_IF((dim + 1) != domain.Dimension(), "invalid mesh dimension for boundary integral");
    for (int e = 0; e < num_bdr_elements; e++) {
      SLIC_ERROR_ROOT_IF(domain.GetBdrElementType(e) != supported_types[dim], "Mesh contains unsupported element type");
    }

    const mfem::FiniteElement&   el = *trial_space_[0]->GetBE(0);
    const mfem::IntegrationRule& ir = mfem::IntRules.Get(supported_types[dim], el.GetOrder() * 2);
    constexpr auto flags = mfem::FaceGeometricFactors::COORDINATES | mfem::FaceGeometricFactors::DETERMINANTS |
                           mfem::FaceGeometricFactors::NORMALS;

    // despite what their documentation says, mfem doesn't actually support the JACOBIANS flag.
    // this is currently a dealbreaker, as we need this information to do any calculations
    auto geom = domain.GetFaceGeometricFactors(ir, flags, mfem::FaceType::Boundary);
    bdr_integrals_.emplace_back(num_bdr_elements, geom->detJ, geom->X, geom->normal, Dimension<dim>{}, integrand);
  }

  /**
   * @tparam lambda the type of the integrand functor: must implement operator() with an appropriate function signature
   * @tparam qpt_data_type The type of the data to store for each quadrature point
   * @param[in] integrand The quadrature function
   * @param[in] domain The mesh to evaluate the integral on
   * @param[in] data The data structure containing per-quadrature-point data
   *
   * @brief Adds an area integral, i.e., over 2D elements in R^2
   */
  template <typename lambda, typename qpt_data_type = Nothing>
  void AddAreaIntegral(lambda&& integrand, mfem::Mesh& domain, QuadratureData<qpt_data_type>& data = NoQData)
  {
    AddDomainIntegral(Dimension<2>{}, integrand, domain, data);
  }

  /**
   * @tparam lambda the type of the integrand functor: must implement operator() with an appropriate function signature
   * @tparam qpt_data_type The type of the data to store for each quadrature point
   * @param[in] integrand The quadrature function
   * @param[in] domain The mesh to evaluate the integral on
   * @param[in] data The data structure containing per-quadrature-point data
   *
   * @brief Adds a volume integral, i.e., over 3D elements in R^3
   */
  template <typename lambda, typename qpt_data_type = Nothing>
  void AddVolumeIntegral(lambda&& integrand, mfem::Mesh& domain, QuadratureData<qpt_data_type>& data = NoQData)
  {
    AddDomainIntegral(Dimension<3>{}, integrand, domain, data);
  }

  /// @brief alias for Functional::AddBoundaryIntegral(Dimension<2>{}, integrand, domain);
  template <typename lambda>
  void AddSurfaceIntegral(lambda&& integrand, mfem::Mesh& domain)
  {
    AddBoundaryIntegral(Dimension<2>{}, integrand, domain);
  }

  /**
   * @brief this function computes the directional derivative of the quantity of interest functional
   *
   * @param input_T a T-vector to apply the action of gradient to
   * @param which describes which trial space input_T corresponds to
   *
   * note: it accepts exactly `num_trial_spaces` arguments of type mfem::Vector. Additionally, one of those
   * arguments may be a dual_vector, to indicate that Functional::operator() should not only evaluate the
   * element calculations, but also differentiate them w.r.t. the specified dual_vector argument
   */
  double ActionOfGradient(const mfem::Vector& input_T, std::size_t which) const
  {
    P_trial_[which]->Mult(input_T, input_L_[which]);

    output_L_ = 0.0;
    if (domain_integrals_.size() > 0) {
      // get the values for each element on the local processor
      G_trial_[which]->Mult(input_L_[which], input_E_[which]);

      // compute residual contributions at the element level and sum them

      output_E_ = 0.0;
      for (auto& integral : domain_integrals_) {
        integral.GradientMult(input_E_[which], output_E_, which);
      }

      // scatter-add to compute residuals on the local processor
      G_test_->MultTranspose(output_E_, output_L_);
    }

    if (bdr_integrals_.size() > 0) {
      G_trial_boundary_[which]->Mult(input_L_[which], input_E_boundary_[which]);

      output_E_boundary_ = 0.0;
      for (auto& integral : bdr_integrals_) {
        integral.GradientMult(input_E_boundary_[which], output_E_boundary_, which);
      }

      output_L_boundary_ = 0.0;

      // scatter-add to compute residuals on the local processor
      G_test_boundary_->MultTranspose(output_E_boundary_, output_L_boundary_);

      output_L_ += output_L_boundary_;
    }

    // scatter-add to compute global residuals
    P_test_->MultTranspose(output_L_, output_T_);

    return output_T_[0];
  }

  /**
   * @brief this function lets the user evaluate the serac::Functional with the given trial space values
   *
   * @param args the input T-vectors
   *
   * note: it accepts exactly `num_trial_spaces` arguments of type mfem::Vector. Additionally, one of those
   * arguments may be a dual_vector, to indicate that Functional::operator() should not only evaluate the
   * element calculations, but also differentiate them w.r.t. the specified dual_vector argument
   */
  template <typename... T>
  typename operator_paren_return<T...>::type operator()(const T&... args)
  {
    constexpr int num_differentiated_arguments = (std::is_same_v<T, differentiate_wrt_this> + ...);
    static_assert(num_differentiated_arguments <= 1,
                  "Error: Functional::operator() can only differentiate w.r.t. 1 argument a time");
    static_assert(sizeof...(T) == num_trial_spaces,
                  "Error: Functional::operator() must take exactly as many arguments as trial spaces");

    [[maybe_unused]] constexpr int                                           wrt = index_of_differentiation<T...>();
    std::array<std::reference_wrapper<const mfem::Vector>, num_trial_spaces> input_T{args...};

    // get the values for each local processor
    for (uint32_t i = 0; i < num_trial_spaces; i++) {
      P_trial_[i]->Mult(input_T[i].get(), input_L_[i]);
    }

    output_L_ = 0.0;
    if (domain_integrals_.size() > 0) {
      // get the values for each element on the local processor
      for (uint32_t i = 0; i < num_trial_spaces; i++) {
        G_trial_[i]->Mult(input_L_[i], input_E_[i]);
      }

      // compute residual contributions at the element level and sum them
      output_E_ = 0.0;
      for (auto& integral : domain_integrals_) {
        const bool update_state = false; // QoIs get read-only access to material state
        integral.Mult(input_E_, output_E_, wrt, update_state);
      }

      // scatter-add to compute residuals on the local processor
      G_test_->MultTranspose(output_E_, output_L_);
    }

    if (bdr_integrals_.size() > 0) {
      for (uint32_t i = 0; i < num_trial_spaces; i++) {
        G_trial_boundary_[i]->Mult(input_L_[i], input_E_boundary_[i]);
      }

      output_E_boundary_ = 0.0;
      for (auto& integral : bdr_integrals_) {
        integral.Mult(input_E_boundary_, output_E_boundary_, wrt);
      }

      output_L_boundary_ = 0.0;

      // scatter-add to compute residuals on the local processor
      G_test_boundary_->MultTranspose(output_E_boundary_, output_L_boundary_);

      output_L_ += output_L_boundary_;
    }

    // scatter-add to compute global residuals
    P_test_->MultTranspose(output_L_, output_T_);

    if constexpr (num_differentiated_arguments == 0) {
      // if the user passes only `mfem::Vector`s then we assume they only want the output value
      //
      // mfem::Vector arg0 = ...;
      // mfem::Vector arg1 = ...;
      // e.g. mfem::Vector value = my_functional(arg0, arg1);
      return output_T_[0];
    }

    if constexpr (num_differentiated_arguments == 1) {
      // if the user has indicated they'd like to evaluate and differentiate w.r.t.
      // a specific argument, then we return both the value and gradient w.r.t. that argument
      //
      // mfem::Vector arg0 = ...;
      // mfem::Vector arg1 = ...;
      // e.g. auto [value, gradient_wrt_arg1] = my_functional(arg0, differentiate_wrt(arg1));
      return {output_T_[0], grad_[wrt]};
    }
  }

private:
  /**
   * @brief Indicates whether to obtain values or gradients from a calculation
   */
  enum class Operation
  {
    Mult,
    GradientMult
  };

  /**
   * @brief mfem::Operator that produces the gradient of a @p Functional from a @p Mult
   */
  class Gradient {
  public:
    /**
     * @brief Constructs a Gradient wrapper that references a parent @p Functional
     * @param[in] f The @p Functional to use for gradient calculations
     */
    Gradient(Functional<double(trials...)>& f, uint32_t which = 0)
        : form_(f),
          lookup_tables(*(f.trial_space_[which])),
          which_argument(which),
          gradient_L_(f.trial_space_[which]->GetVSize())
    {
    }

    void Mult(const mfem::Vector& x, mfem::Vector& y) const { form_.GradientMult(x, y); }

    double operator()(const mfem::Vector& x) const { return form_.ActionOfGradient(x, which_argument); }

    std::unique_ptr<mfem::HypreParVector> assemble()
    {
      std::unique_ptr<mfem::HypreParVector> gradient_T(form_.trial_space_[which_argument]->NewTrueDofVector());

      gradient_L_ = 0.0;

      if (form_.domain_integrals_.size() > 0) {
        auto& K_elem = form_.element_gradients_[which_argument];
        auto& LUT    = lookup_tables.element_dofs_;

        detail::zero_out(K_elem);
        for (auto& domain : form_.domain_integrals_) {
          domain.ComputeElementGradients(view(K_elem), which_argument);
        }

        for (axom::IndexType e = 0; e < K_elem.shape()[0]; e++) {
          for (axom::IndexType j = 0; j < K_elem.shape()[2]; j++) {
            auto [index, sign] = LUT(e, j);
            gradient_L_[index] += sign * K_elem(e, 0, j);
          }
        }
      }

      if (form_.bdr_integrals_.size() > 0) {
        auto& K_belem = form_.bdr_element_gradients_[which_argument];
        auto& LUT     = lookup_tables.bdr_element_dofs_;

        detail::zero_out(K_belem);
        for (auto& boundary : form_.bdr_integrals_) {
          boundary.ComputeElementGradients(view(K_belem), which_argument);
        }

        for (axom::IndexType e = 0; e < K_belem.shape()[0]; e++) {
          for (axom::IndexType j = 0; j < K_belem.shape()[2]; j++) {
            auto [index, sign] = LUT(e, j);
            gradient_L_[index] += sign * K_belem(e, 0, j);
          }
        }
      }

      form_.P_trial_[which_argument]->MultTranspose(gradient_L_, *gradient_T);

      return gradient_T;
    }

    friend auto assemble(Gradient& g) { return g.assemble(); }

  private:
    /**
     * @brief The "parent" @p Functional to calculate gradients with
     */
    Functional<double(trials...), exec>& form_;

    DofNumbering lookup_tables;

    uint32_t which_argument;

    mfem::Vector gradient_L_;
  };

  /// @brief The input set of local DOF values (i.e., on the current rank)
  mutable mfem::Vector input_L_[num_trial_spaces];

  /// @brief The output set of local DOF values (i.e., on the current rank)
  mutable mfem::Vector output_L_;

  /// @brief The input set of per-element DOF values
  mutable std::array<mfem::Vector, num_trial_spaces> input_E_;

  /// @brief The output set of per-element DOF values
  mutable mfem::Vector output_E_;

  /// @brief The input set of per-boundary-element DOF values
  mutable std::array<mfem::Vector, num_trial_spaces> input_E_boundary_;

  /// @brief The output set of per-boundary-element DOF values
  mutable mfem::Vector output_E_boundary_;

  /// @brief The output set of local DOF values (i.e., on the current rank) from boundary elements
  mutable mfem::Vector output_L_boundary_;

  /// @brief The set of true DOF values, used as a scratchpad for @p operator()
  mutable mfem::Vector output_T_;

  /// @brief Manages DOFs for the trial space
  std::array<mfem::ParFiniteElementSpace*, num_trial_spaces> trial_space_;

  /**
   * @brief Operator that converts true (global) DOF values to local (current rank) DOF values
   * for the test space
   */
  const mfem::Operator* P_test_;

  /**
   * @brief Operator that converts local (current rank) DOF values to per-element DOF values
   * for the test space
   */
  const mfem::Operator* G_test_;

  /**
   * @brief Operator that converts true (global) DOF values to local (current rank) DOF values
   * for the trial space
   */
  const mfem::Operator* P_trial_[num_trial_spaces];

  /**
   * @brief Operator that converts local (current rank) DOF values to per-element DOF values
   * for the trial space
   */
  const mfem::Operator* G_trial_[num_trial_spaces];

  /**
   * @brief Operator that converts local (current rank) DOF values to per-boundary element DOF values
   * for the test space
   */
  const mfem::Operator* G_test_boundary_;

  /**
   * @brief Operator that converts local (current rank) DOF values to per-boundary element DOF values
   * for the trial space
   */
  const mfem::Operator* G_trial_boundary_[num_trial_spaces];

  /**
   * @brief The set of domain integrals (spatial_dim == geometric_dim)
   */
  std::vector<DomainIntegral<test(trials...), exec>> domain_integrals_;

  /**
   * @brief The set of boundary integral (spatial_dim > geometric_dim)
   */
  std::vector<BoundaryIntegral<test(trials...), exec>> bdr_integrals_;

  // simplex elements are currently not supported;
  static constexpr mfem::Element::Type supported_types[4] = {mfem::Element::POINT, mfem::Element::SEGMENT,
                                                             mfem::Element::QUADRILATERAL, mfem::Element::HEXAHEDRON};

  /// @brief The objects representing the gradients w.r.t. each input argument of the Functional
  mutable std::vector<Gradient> grad_;

  /// @brief array that stores each element's gradient of the residual w.r.t. trial values
  std::array<ExecArray<double, 3, exec>, num_trial_spaces> element_gradients_;

  /// @brief array that stores each boundary element's gradient of the residual w.r.t. trial values
  std::array<ExecArray<double, 3, exec>, num_trial_spaces> bdr_element_gradients_;
};

}  // namespace serac<|MERGE_RESOLUTION|>--- conflicted
+++ resolved
@@ -156,11 +156,7 @@
    */
   template <int dim, typename lambda, typename qpt_data_type = Nothing>
   void AddDomainIntegral(Dimension<dim>, lambda&& integrand, mfem::Mesh& domain,
-<<<<<<< HEAD
-                         QuadratureData<qpt_data_type>& data = NoQData)
-=======
                          std::shared_ptr< QuadratureData<qpt_data_type> > qdata = NoQData)
->>>>>>> 19972446
   {
 
     auto num_elements = domain.GetNE();

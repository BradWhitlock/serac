--- conflicted
+++ resolved
@@ -31,44 +31,23 @@
 /// @cond
 namespace detail {
 
-<<<<<<< HEAD
-=======
 template <typename T>
 struct always_false : std::false_type {
 };
 
->>>>>>> 529f0b76
 /**
  * @brief unfortunately std::integral_constant doesn't have __host__ __device__ annotations
  * and we're not using --expt-relaxed-constexpr, so we need to implement something similar
  * to use it in a device context
-<<<<<<< HEAD
- * 
- * @tparam i the value represented by this struct
- */
-template < int i >
-struct integral_constant{
-  SERAC_HOST_DEVICE constexpr operator int(){ return i; } 
-=======
  *
  * @tparam i the value represented by this struct
  */
-template <int i>
-struct integral_constant {
-  SERAC_HOST_DEVICE constexpr operator int() { return i; }
->>>>>>> 529f0b76
-};
-
-SERAC_SUPPRESS_NVCC_HOSTDEVICE_WARNING
-template <typename lambda, int... i>
-SERAC_HOST_DEVICE constexpr void for_constexpr(lambda&& f, integral_constant<i>... args)
 {
   f(args...);
 }
 
 SERAC_SUPPRESS_NVCC_HOSTDEVICE_WARNING
 template <int... n, typename lambda, typename... arg_types>
-SERAC_HOST_DEVICE constexpr void for_constexpr(lambda&& f, std::integer_sequence<int, n...>, arg_types... args)
 {
   (detail::for_constexpr(f, args..., integral_constant<n>{}), ...);
 }

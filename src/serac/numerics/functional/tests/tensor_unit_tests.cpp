// Copyright (c) 2019-2022, Lawrence Livermore National Security, LLC and
// other Serac Project Developers. See the top-level LICENSE file for
// details.
//
// SPDX-License-Identifier: (BSD-3-Clause)

#include "serac/numerics/functional/tensor.hpp"

#include <gtest/gtest.h>

using namespace serac;

static constexpr double tolerance = 4.0e-16;
static constexpr auto   I         = Identity<3>();

TEST(tensor, basic_operations)
{
  auto abs = [](auto x) { return (x < 0) ? -x : x; };

  tensor<double, 3> u = {1, 2, 3};
  tensor<double, 4> v = {4, 5, 6, 7};

  tensor<double, 3, 3> A = make_tensor<3, 3>([](int i, int j) { return i + 2.0 * j; });

<<<<<<< HEAD
  double sqnormA = 111.0;
  EXPECT_LT(abs(sqnorm(A) - sqnormA), tolerance);

  tensor<double, 3, 3> symA = {{{0, 1.5, 3}, {1.5, 3, 4.5}, {3, 4.5, 6}}};
  EXPECT_LT(abs(sqnorm(sym(A) - symA)), tolerance);

  tensor<double, 3, 3> devA = {{{-3, 2, 4}, {1, 0, 5}, {2, 4, 3}}};
  EXPECT_LT(abs(sqnorm(dev(A) - devA)), tolerance);

  tensor<double, 3, 3> invAp1 = {{{-4, -1, 3}, {-1.5, 0.5, 0.5}, {2, 0, -1}}};
  EXPECT_LT(abs(sqnorm(inv(A + I) - invAp1)), tolerance);

  tensor<double, 3> Au = {16, 22, 28};
  EXPECT_LT(abs(sqnorm(dot(A, u) - Au)), tolerance);

  tensor<double, 3> uA = {8, 20, 32};
  EXPECT_LT(abs(sqnorm(dot(u, A) - uA)), tolerance);
=======
  double squared_normA = 111.0;
  EXPECT_LT(abs(squared_norm(A) - squared_normA), tolerance);

  tensor<double, 3, 3> symA = {{{0, 1.5, 3}, {1.5, 3, 4.5}, {3, 4.5, 6}}};
  EXPECT_LT(abs(squared_norm(sym(A) - symA)), tolerance);

  tensor<double, 3, 3> devA = {{{-3, 2, 4}, {1, 0, 5}, {2, 4, 3}}};
  EXPECT_LT(abs(squared_norm(dev(A) - devA)), tolerance);

  tensor<double, 3, 3> invAp1 = {{{-4, -1, 3}, {-1.5, 0.5, 0.5}, {2, 0, -1}}};
  EXPECT_LT(abs(squared_norm(inv(A + I) - invAp1)), tolerance);

  tensor<double, 3> Au = {16, 22, 28};
  EXPECT_LT(abs(squared_norm(dot(A, u) - Au)), tolerance);

  tensor<double, 3> uA = {8, 20, 32};
  EXPECT_LT(abs(squared_norm(dot(u, A) - uA)), tolerance);
>>>>>>> 529f0b76

  double uAu = 144;
  EXPECT_LT(abs(dot(u, A, u) - uAu), tolerance);

  tensor<double, 3, 4> B = make_tensor<3, 4>([](auto i, auto j) { return 3.0 * i - j; });

  double uBv = 300;
  EXPECT_LT(abs(dot(u, B, v) - uBv), tolerance);
}

TEST(tensor, elasticity)
{
  static auto abs = [](auto x) { return (x < 0) ? -x : x; };

  double lambda = 5.0;
  double mu     = 3.0;
  tensor C      = make_tensor<3, 3, 3, 3>([&](int i, int j, int k, int l) {
    return lambda * (i == j) * (k == l) + mu * ((i == k) * (j == l) + (i == l) * (j == k));
  });

  auto sigma = [=](auto epsilon) { return lambda * tr(epsilon) * I + 2.0 * mu * epsilon; };

  tensor grad_u = make_tensor<3, 3>([](int i, int j) { return i + 2.0 * j; });

<<<<<<< HEAD
  EXPECT_LT(abs(sqnorm(ddot(C, sym(grad_u)) - sigma(sym(grad_u)))), tolerance);
=======
  EXPECT_LT(abs(squared_norm(double_dot(C, sym(grad_u)) - sigma(sym(grad_u)))), tolerance);
>>>>>>> 529f0b76

  auto epsilon = sym(make_dual(grad_u));

  tensor dsigma_depsilon = get_gradient(sigma(epsilon));

<<<<<<< HEAD
  EXPECT_LT(abs(sqnorm(dsigma_depsilon - C)), tolerance);
=======
  EXPECT_LT(abs(squared_norm(dsigma_depsilon - C)), tolerance);
>>>>>>> 529f0b76
}

TEST(tensor, navier_stokes)
{
  static auto abs = [](auto x) { return (x < 0) ? -x : x; };

  static constexpr double rho   = 3.0;
  static constexpr double mu    = 2.0;
  auto                    sigma = [&](auto p, auto v, auto L) { return rho * outer(v, v) + 2.0 * mu * sym(L) - p * I; };

  auto dsigma_dp = [&](auto /*p*/, auto /*v*/, auto /*L*/) { return -1.0 * I; };

  auto dsigma_dv = [&](auto /*p*/, auto v, auto /*L*/) {
    return make_tensor<3, 3, 3>([&](int i, int j, int k) { return rho * ((i == k) * v[j] + (j == k) * v[i]); });
  };

  auto dsigma_dL = [&](auto /*p*/, auto /*v*/, auto /*L*/) {
    return make_tensor<3, 3, 3, 3>(
        [&](int i, int j, int k, int l) { return mu * ((i == k) * (j == l) + (i == l) * (j == k)); });
  };

  double               p = 3.14;
  tensor               v = {{1.0, 2.0, 3.0}};
  tensor<double, 3, 3> L = {{{1.0, 2.0, 3.0}, {4.0, 5.0, 6.0}, {7.0, 8.0, 9.0}}};

  {
    auto exact = dsigma_dp(p, v, L);
    auto ad    = get_gradient(sigma(make_dual(p), v, L));
<<<<<<< HEAD
    EXPECT_LT(abs(sqnorm(exact - ad)), tolerance);
=======
    EXPECT_LT(abs(squared_norm(exact - ad)), tolerance);
>>>>>>> 529f0b76
  }

  {
    auto exact = dsigma_dv(p, v, L);
    auto ad    = get_gradient(sigma(p, make_dual(v), L));
<<<<<<< HEAD
    EXPECT_LT(abs(sqnorm(exact - ad)), tolerance);
=======
    EXPECT_LT(abs(squared_norm(exact - ad)), tolerance);
>>>>>>> 529f0b76
  }

  {
    auto exact = dsigma_dL(p, v, L);
    auto ad    = get_gradient(sigma(p, v, make_dual(L)));
<<<<<<< HEAD
    EXPECT_LT(abs(sqnorm(exact - ad)), tolerance);
  }
}

TEST(tensor, isotropic_operations) {

=======
    EXPECT_LT(abs(squared_norm(exact - ad)), tolerance);
  }
}

TEST(tensor, isotropic_operations)
{
>>>>>>> 529f0b76
  double lambda = 5.0;
  double mu     = 3.0;

  tensor<double, 3> u = {1, 2, 3};

  tensor<double, 3, 3> A = make_tensor<3, 3>([](int i, int j) { return i + 2.0 * j; });

<<<<<<< HEAD
  EXPECT_LT(abs(sqnorm(dot(I, u) - u)), tolerance);
  EXPECT_LT(abs(sqnorm(dot(u, I) - u)), tolerance);

  EXPECT_LT(abs(sqnorm(dot(I, A) - A)), tolerance);
  EXPECT_LT(abs(sqnorm(dot(A, I) - A)), tolerance);

  EXPECT_LT(ddot(I, A) - tr(A), tolerance);

  auto sigma = [=](auto epsilon) { return lambda * tr(epsilon) * I + 2.0 * mu * epsilon; };

  isotropic_tensor< double, 3, 3, 3, 3 > C{lambda, 2 * mu, 0.0};

  auto strain = sym(A);

  EXPECT_LT(sqnorm(ddot(C, strain) - sigma(strain)), tolerance);

  EXPECT_LT(det(I) - 1, tolerance);
  EXPECT_LT(tr(I) - 3, tolerance);
  EXPECT_LT(sqnorm(sym(I) - I), tolerance);


=======
  EXPECT_LT(abs(squared_norm(dot(I, u) - u)), tolerance);
  EXPECT_LT(abs(squared_norm(dot(u, I) - u)), tolerance);

  EXPECT_LT(abs(squared_norm(dot(I, A) - A)), tolerance);
  EXPECT_LT(abs(squared_norm(dot(A, I) - A)), tolerance);

  EXPECT_LT(double_dot(I, A) - tr(A), tolerance);

  auto sigma = [=](auto epsilon) { return lambda * tr(epsilon) * I + 2.0 * mu * epsilon; };

  isotropic_tensor<double, 3, 3, 3, 3> C{lambda, 2 * mu, 0.0};

  auto strain = sym(A);

  EXPECT_LT(squared_norm(double_dot(C, strain) - sigma(strain)), tolerance);

  EXPECT_LT(det(I) - 1, tolerance);
  EXPECT_LT(tr(I) - 3, tolerance);
  EXPECT_LT(squared_norm(sym(I) - I), tolerance);
}

TEST(tensor, implicit_conversion)
{
  tensor<double, 1> A;
  A(0) = 4.5;

  double value = A;
  EXPECT_NEAR(value, A[0], tolerance);
>>>>>>> 529f0b76
}<|MERGE_RESOLUTION|>--- conflicted
+++ resolved
@@ -22,25 +22,6 @@
 
   tensor<double, 3, 3> A = make_tensor<3, 3>([](int i, int j) { return i + 2.0 * j; });
 
-<<<<<<< HEAD
-  double sqnormA = 111.0;
-  EXPECT_LT(abs(sqnorm(A) - sqnormA), tolerance);
-
-  tensor<double, 3, 3> symA = {{{0, 1.5, 3}, {1.5, 3, 4.5}, {3, 4.5, 6}}};
-  EXPECT_LT(abs(sqnorm(sym(A) - symA)), tolerance);
-
-  tensor<double, 3, 3> devA = {{{-3, 2, 4}, {1, 0, 5}, {2, 4, 3}}};
-  EXPECT_LT(abs(sqnorm(dev(A) - devA)), tolerance);
-
-  tensor<double, 3, 3> invAp1 = {{{-4, -1, 3}, {-1.5, 0.5, 0.5}, {2, 0, -1}}};
-  EXPECT_LT(abs(sqnorm(inv(A + I) - invAp1)), tolerance);
-
-  tensor<double, 3> Au = {16, 22, 28};
-  EXPECT_LT(abs(sqnorm(dot(A, u) - Au)), tolerance);
-
-  tensor<double, 3> uA = {8, 20, 32};
-  EXPECT_LT(abs(sqnorm(dot(u, A) - uA)), tolerance);
-=======
   double squared_normA = 111.0;
   EXPECT_LT(abs(squared_norm(A) - squared_normA), tolerance);
 
@@ -58,7 +39,6 @@
 
   tensor<double, 3> uA = {8, 20, 32};
   EXPECT_LT(abs(squared_norm(dot(u, A) - uA)), tolerance);
->>>>>>> 529f0b76
 
   double uAu = 144;
   EXPECT_LT(abs(dot(u, A, u) - uAu), tolerance);
@@ -83,21 +63,13 @@
 
   tensor grad_u = make_tensor<3, 3>([](int i, int j) { return i + 2.0 * j; });
 
-<<<<<<< HEAD
-  EXPECT_LT(abs(sqnorm(ddot(C, sym(grad_u)) - sigma(sym(grad_u)))), tolerance);
-=======
   EXPECT_LT(abs(squared_norm(double_dot(C, sym(grad_u)) - sigma(sym(grad_u)))), tolerance);
->>>>>>> 529f0b76
 
   auto epsilon = sym(make_dual(grad_u));
 
   tensor dsigma_depsilon = get_gradient(sigma(epsilon));
 
-<<<<<<< HEAD
-  EXPECT_LT(abs(sqnorm(dsigma_depsilon - C)), tolerance);
-=======
   EXPECT_LT(abs(squared_norm(dsigma_depsilon - C)), tolerance);
->>>>>>> 529f0b76
 }
 
 TEST(tensor, navier_stokes)
@@ -126,41 +98,24 @@
   {
     auto exact = dsigma_dp(p, v, L);
     auto ad    = get_gradient(sigma(make_dual(p), v, L));
-<<<<<<< HEAD
-    EXPECT_LT(abs(sqnorm(exact - ad)), tolerance);
-=======
     EXPECT_LT(abs(squared_norm(exact - ad)), tolerance);
->>>>>>> 529f0b76
   }
 
   {
     auto exact = dsigma_dv(p, v, L);
     auto ad    = get_gradient(sigma(p, make_dual(v), L));
-<<<<<<< HEAD
-    EXPECT_LT(abs(sqnorm(exact - ad)), tolerance);
-=======
     EXPECT_LT(abs(squared_norm(exact - ad)), tolerance);
->>>>>>> 529f0b76
   }
 
   {
     auto exact = dsigma_dL(p, v, L);
     auto ad    = get_gradient(sigma(p, v, make_dual(L)));
-<<<<<<< HEAD
-    EXPECT_LT(abs(sqnorm(exact - ad)), tolerance);
-  }
-}
-
-TEST(tensor, isotropic_operations) {
-
-=======
     EXPECT_LT(abs(squared_norm(exact - ad)), tolerance);
   }
 }
 
 TEST(tensor, isotropic_operations)
 {
->>>>>>> 529f0b76
   double lambda = 5.0;
   double mu     = 3.0;
 
@@ -168,29 +123,6 @@
 
   tensor<double, 3, 3> A = make_tensor<3, 3>([](int i, int j) { return i + 2.0 * j; });
 
-<<<<<<< HEAD
-  EXPECT_LT(abs(sqnorm(dot(I, u) - u)), tolerance);
-  EXPECT_LT(abs(sqnorm(dot(u, I) - u)), tolerance);
-
-  EXPECT_LT(abs(sqnorm(dot(I, A) - A)), tolerance);
-  EXPECT_LT(abs(sqnorm(dot(A, I) - A)), tolerance);
-
-  EXPECT_LT(ddot(I, A) - tr(A), tolerance);
-
-  auto sigma = [=](auto epsilon) { return lambda * tr(epsilon) * I + 2.0 * mu * epsilon; };
-
-  isotropic_tensor< double, 3, 3, 3, 3 > C{lambda, 2 * mu, 0.0};
-
-  auto strain = sym(A);
-
-  EXPECT_LT(sqnorm(ddot(C, strain) - sigma(strain)), tolerance);
-
-  EXPECT_LT(det(I) - 1, tolerance);
-  EXPECT_LT(tr(I) - 3, tolerance);
-  EXPECT_LT(sqnorm(sym(I) - I), tolerance);
-
-
-=======
   EXPECT_LT(abs(squared_norm(dot(I, u) - u)), tolerance);
   EXPECT_LT(abs(squared_norm(dot(u, I) - u)), tolerance);
 
@@ -219,5 +151,4 @@
 
   double value = A;
   EXPECT_NEAR(value, A[0], tolerance);
->>>>>>> 529f0b76
 }
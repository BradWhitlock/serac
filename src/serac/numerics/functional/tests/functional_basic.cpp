--- conflicted
+++ resolved
@@ -59,7 +59,6 @@
   std::cout << relative_error1 << " " << relative_error2 << std::endl;
 }
 
-<<<<<<< HEAD
 TEST(basic, nonlinear_thermal_test_2D)
 {
   int serial_refinement   = 0;
@@ -106,9 +105,6 @@
 }
 
 TEST(basic, nonlinear_thermal_test_3D)
-=======
-TEST(FunctionalBasic, NonlinearThermalTest3D)
->>>>>>> 55548149
 {
   int serial_refinement   = 0;
   int parallel_refinement = 0;

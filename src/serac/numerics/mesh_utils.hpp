--- conflicted
+++ resolved
@@ -30,15 +30,9 @@
  * MFEM Mesh object.
  *
  * @param[in] mesh_file The mesh file to open
-<<<<<<< HEAD
  * @return A serial mesh object
  */
 mfem::Mesh buildMeshFromFile(const std::string& mesh_file);
-=======
- * @return A unique_ptr containing the serial mesh object
- */
-std::unique_ptr<mfem::Mesh> buildMeshFromFile(const std::string& mesh_file);
->>>>>>> ae3cb0ad
 
 /**
  * @brief Constructs a 2D MFEM mesh of a unit disk, centered at the origin
@@ -47,16 +41,9 @@
  * number of elements is as close as possible to the user-specified number of elements
  *
  * @param[in] approx_number_of_elements The appoximate number of elements
-<<<<<<< HEAD
  * @return The constructed mesh
  */
 mfem::Mesh buildDiskMesh(int approx_number_of_elements);
-=======
- * @param[in] comm The MPI communicator to build the parmesh on
- * @return A unique_ptr containing the constructed mesh
- */
-std::unique_ptr<mfem::ParMesh> buildDiskMesh(int approx_number_of_elements, const MPI_Comm comm = MPI_COMM_WORLD);
->>>>>>> ae3cb0ad
 
 /**
  * @brief Constructs a 3D MFEM mesh of a unit ball, centered at the origin
@@ -65,16 +52,9 @@
  * number of elements is as close as possible to the user-specified number of elements
  *
  * @param[in] approx_number_of_elements Approximate number of elements
-<<<<<<< HEAD
  * @return The constructed mesh
  */
 mfem::Mesh buildBallMesh(int approx_number_of_elements);
-=======
- * @param[in] comm The MPI communicator to build the parmesh on
- * @return A unique_ptr containing the constructed mesh
- */
-std::unique_ptr<mfem::ParMesh> buildBallMesh(int approx_number_of_elements, const MPI_Comm comm = MPI_COMM_WORLD);
->>>>>>> ae3cb0ad
 
 /**
  * @brief Constructs a 2D MFEM mesh of a rectangle
@@ -83,17 +63,9 @@
  * @param[in] elements_in_y the number of elements in the y-direction
  * @param[in] size_x Overall size in the x-direction
  * @param[in] size_y Overall size in the y-direction
-<<<<<<< HEAD
  * @return The constructed serial mesh
  */
 mfem::Mesh buildRectangleMesh(int elements_in_x, int elements_in_y, double size_x = 1., double size_y = 1.);
-=======
- * @param[in] comm The MPI communicator to build the parmesh on
- * @return A unique_ptr containing the constructed serial mesh
- */
-std::unique_ptr<mfem::Mesh> buildRectangleMesh(int elements_in_x, int elements_in_y, double size_x = 1.,
-                                               double size_y = 1.);
->>>>>>> ae3cb0ad
 
 /**
  * @brief Constructs a 3D MFEM mesh of a cuboid
@@ -104,18 +76,10 @@
  * @param[in] size_x Overall size in the x-direction
  * @param[in] size_y Overall size in the y-direction
  * @param[in] size_z Overall size in the z-direction
-<<<<<<< HEAD
  * @return The constructed serial mesh
  */
 mfem::Mesh buildCuboidMesh(int elements_in_x, int elements_in_y, int elements_in_z, double size_x = 1.,
                            double size_y = 1., double size_z = 1.);
-=======
- * @param[in] comm MPI Communicator
- * @return A unique_ptr containing the constructed serial mesh
- */
-std::unique_ptr<mfem::Mesh> buildCuboidMesh(int elements_in_x, int elements_in_y, int elements_in_z, double size_x = 1.,
-                                            double size_y = 1., double size_z = 1.);
->>>>>>> ae3cb0ad
 
 /**
  * @brief Constructs a 3D MFEM mesh of a cylinder
@@ -125,16 +89,9 @@
  * @param[in] radius the radius of the cylinder
  * @param[in] height the number of elements in the z-direction
  *
-<<<<<<< HEAD
  * @return The constructed mesh
  */
 mfem::Mesh buildCylinderMesh(int radial_refinement, int elements_lengthwise, double radius, double height);
-=======
- * @return A unique_ptr containing the constructed mesh
- */
-std::unique_ptr<mfem::ParMesh> buildCylinderMesh(int radial_refinement, int elements_lengthwise, double radius,
-                                                 double height, const MPI_Comm comm = MPI_COMM_WORLD);
->>>>>>> ae3cb0ad
 
 /**
  * @brief Constructs a 3D MFEM mesh of a hollow cylinder
@@ -149,15 +106,8 @@
  *
  * @return A unique_ptr containing the constructed mesh
  */
-<<<<<<< HEAD
 mfem::Mesh buildHollowCylinderMesh(int radial_refinement, int elements_lengthwise, double inner_radius,
                                    double outer_radius, double height, double total_angle = M_PI, int sectors = 8);
-=======
-std::unique_ptr<mfem::ParMesh> buildHollowCylinderMesh(int radial_refinement, int elements_lengthwise,
-                                                       double inner_radius, double outer_radius, double height,
-                                                       double total_angle = M_PI, int sectors = 8,
-                                                       const MPI_Comm comm = MPI_COMM_WORLD);
->>>>>>> ae3cb0ad
 
 /**
  * @brief Constructs a 2D MFEM mesh of a ring
@@ -170,14 +120,8 @@
  *
  * @return A unique_ptr containing the constructed mesh
  */
-<<<<<<< HEAD
 mfem::Mesh buildRingMesh(int radial_refinement, double inner_radius, double outer_radius, double total_angle = M_PI,
                          int sectors = 8);
-=======
-std::unique_ptr<mfem::ParMesh> buildRingMesh(int radial_refinement, double inner_radius, double outer_radius,
-                                             double total_angle = M_PI, int sectors = 8,
-                                             const MPI_Comm comm = MPI_COMM_WORLD);
->>>>>>> ae3cb0ad
 
 /**
  * @brief Mesh related input options
@@ -299,11 +243,7 @@
  * @note It is sometimes required to refine serially first if your number of processors
  * is less than the original number of mesh elements
  */
-<<<<<<< HEAD
-std::shared_ptr<mfem::ParMesh> refineAndDistribute(mfem::Mesh&& serial_mesh, const int refine_serial = 0,
-=======
-std::unique_ptr<mfem::ParMesh> refineAndDistribute(mfem::Mesh& serial_mesh, const int refine_serial = 0,
->>>>>>> ae3cb0ad
+std::unique_ptr<mfem::ParMesh> refineAndDistribute(mfem::Mesh&& serial_mesh, const int refine_serial = 0,
                                                    const int refine_parallel = 0, const MPI_Comm comm = MPI_COMM_WORLD);
 
 }  // namespace mesh

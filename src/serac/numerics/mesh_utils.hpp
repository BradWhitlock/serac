// Copyright (c) 2019-2021, Lawrence Livermore National Security, LLC and
// other Serac Project Developers. See the top-level LICENSE file for
// details.
//
// SPDX-License-Identifier: (BSD-3-Clause)

/**
 * @file mesh_utils.hpp
 *
 * @brief This file contains helper functions for importing and managing
 *        various mesh objects.
 */

#pragma once

#include <memory>
#include <variant>
#include "mfem.hpp"

#include "serac/infrastructure/input.hpp"

/**
 * The Serac namespace
 */
namespace serac {
/**
 * @brief Constructs an MFEM mesh from a file
 *
 * This opens and reads an external mesh file and constructs a serial
 * MFEM Mesh object.
 *
 * @param[in] mesh_file The mesh file to open
 * @return A serial mesh object
 */
mfem::Mesh buildMeshFromFile(const std::string& mesh_file);

/**
 * @brief Constructs a 2D MFEM mesh of a unit disk, centered at the origin
 *
 * This routine creates a mesh by refining a coarse disk mesh until the
 * number of elements is as close as possible to the user-specified number of elements
 *
 * @param[in] approx_number_of_elements The appoximate number of elements
 * @return The constructed mesh
 */
mfem::Mesh buildDiskMesh(int approx_number_of_elements);

/**
 * @brief Constructs a 3D MFEM mesh of a unit ball, centered at the origin
 *
 * This routine creates a mesh by refining a coarse ball mesh until the
 * number of elements is as close as possible to the user-specified number of elements
 *
 * @param[in] approx_number_of_elements Approximate number of elements
 * @return The constructed mesh
 */
mfem::Mesh buildBallMesh(int approx_number_of_elements);

/**
 * @brief Constructs a 2D MFEM mesh of a rectangle
 *
 * @param[in] elements_in_x the number of elements in the x-direction
 * @param[in] elements_in_y the number of elements in the y-direction
 * @param[in] size_x Overall size in the x-direction
 * @param[in] size_y Overall size in the y-direction
 * @return The constructed serial mesh
 */
mfem::Mesh buildRectangleMesh(int elements_in_x, int elements_in_y, double size_x = 1., double size_y = 1.);

/**
 * @brief Constructs a 3D MFEM mesh of a cuboid
 *
 * @param[in] elements_in_x the number of elements in the x-direction
 * @param[in] elements_in_y the number of elements in the y-direction
 * @param[in] elements_in_z the number of elements in the z-direction
 * @param[in] size_x Overall size in the x-direction
 * @param[in] size_y Overall size in the y-direction
 * @param[in] size_z Overall size in the z-direction
 * @return The constructed serial mesh
 */
mfem::Mesh buildCuboidMesh(int elements_in_x, int elements_in_y, int elements_in_z, double size_x = 1.,
                           double size_y = 1., double size_z = 1.);

/**
 * @brief Constructs a 3D MFEM mesh of a cylinder
 *
 * @param[in] radial_refinement the number of times to apply uniform mesh refinement to the cross section
 * @param[in] elements_lengthwise the number of elements in the z-direction
 * @param[in] radius the radius of the cylinder
 * @param[in] height the number of elements in the z-direction
 *
 * @return The constructed mesh
 */
mfem::Mesh buildCylinderMesh(int radial_refinement, int elements_lengthwise, double radius, double height);

/**
 * @brief Constructs a 3D MFEM mesh of a hollow cylinder
 *
 * @param[in] radial_refinement the number of times to apply uniform mesh refinement to the cross section
 * @param[in] elements_lengthwise the number of elements in the z-direction
 * @param[in] inner_radius inner radius the radius of the cylindrical shell
 * @param[in] outer_radius ouer radius the radius of the cylindrical shell
 * @param[in] height the number of elements in the z-direction
 * @param[in] total_angle the angle in radians over which to generate the portion of an extruded cylinder
 * @param[in] sectors the number of starting sectors in the hollow cylinder
 *
 * @return A unique_ptr containing the constructed mesh
 */
mfem::Mesh buildHollowCylinderMesh(int radial_refinement, int elements_lengthwise, double inner_radius,
                                   double outer_radius, double height, double total_angle = M_PI, int sectors = 8);

/**
 * @brief Constructs a 2D MFEM mesh of a ring
 *
 * @param[in] radial_refinement the number of times to apply uniform mesh refinement to the cross section
 * @param[in] inner_radius inner radius the radius of the cylindrical shell
 * @param[in] outer_radius ouer radius the radius of the cylindrical shell
 * @param[in] total_angle the angle in radians over which to generate the portion of an extruded cylinder
 * @param[in] sectors the number of starting sectors in the hollow cylinder
 *
 * @return A unique_ptr containing the constructed mesh
 */
mfem::Mesh buildRingMesh(int radial_refinement, double inner_radius, double outer_radius, double total_angle = M_PI,
                         int sectors = 8);

/**
 * @brief Mesh related input options
 *
 */
namespace mesh {

/**
 * @brief Input options for meshes read from files
 *
 */
struct FileInputOptions {
  /**
   * @brief Input file parameters specific to this class
   *
<<<<<<< HEAD
   * @param[in] container Inlet's SchemaCreator that input files will be added to
=======
   * @param[in] container Inlet container on which the input schema will be defined
>>>>>>> 275f0600
   **/
  static void defineInputFileSchema(axom::inlet::Container& container);

  /**
   * @brief The relative path for the mesh file
   */
  std::string relative_mesh_file_name;

  /**
   * @brief The absolute path for the mesh file, intended to be populated by the user directly
   */
  mutable std::string absolute_mesh_file_name{};
};

/**
 * @brief Input options for generated meshes
 *
 */
struct BoxInputOptions {
  /**
   * @brief Input file parameters for mesh generation
   *
<<<<<<< HEAD
   * @param[in] container Inlet's SchemaCreator that input files will be added to
=======
   * @param[in] container Inlet container on which the input schema will be defined
>>>>>>> 275f0600
   **/
  static void defineInputFileSchema(axom::inlet::Container& container);

  /**
   * @brief The number of elements in each direction
   *
   */
  std::vector<int> elements;

  /**
   * @brief The physical size in each direction
   *
   */
  std::vector<double> overall_size;
};

struct NBallInputOptions {
  /**
   * @brief The approximate total number of desired elements
   */
  int approx_elements;

  /**
   * @brief The space dimension of the n-ball
   */
  int dimension;
};

/**
 * @brief Container for the mesh input options
 *
 */
struct InputOptions {
  /**
   * @brief Input file parameters for mesh generation
   *
<<<<<<< HEAD
   * @param[in] container Inlet's SchemaCreator that input files will be added to
=======
   * @param[in] container Inlet container on which the input schema will be defined
>>>>>>> 275f0600
   **/
  static void defineInputFileSchema(axom::inlet::Container& container);

  /**
   * @brief The mesh input options (either file or generated)
   *
   */
  std::variant<FileInputOptions, BoxInputOptions, NBallInputOptions> extra_options;

  /**
   * @brief The number of serial refinement levels
   *
   */
  int ser_ref_levels;

  /**
   * @brief The number of parallel refinement levels
   *
   */
  int par_ref_levels;
};

/**
 * @brief Constructs an MFEM parallel mesh from a set of input options
 *
 * @param[in] options The options used to construct the mesh
 * @param[in] comm The MPI communicator to use with the parallel mesh
 *
 * @return A unique_ptr containing the constructed mesh
 */
std::unique_ptr<mfem::ParMesh> buildParallelMesh(const InputOptions& options, const MPI_Comm comm = MPI_COMM_WORLD);

/**
 * @brief Finalizes a serial mesh into a refined parallel mesh
 *
 * @param[in] serial_mesh The "base" serial mesh
 * @param[in] refine_serial The number of serial refinements
 * @param[in] refine_parallel The number of parallel refinements
 * @param[in] comm The MPI communicator
 *
 * @return A unique_ptr containing the constructed mesh
 *
 * @note It is sometimes required to refine serially first if your number of processors
 * is less than the original number of mesh elements
 */
std::unique_ptr<mfem::ParMesh> refineAndDistribute(mfem::Mesh&& serial_mesh, const int refine_serial = 0,
                                                   const int refine_parallel = 0, const MPI_Comm comm = MPI_COMM_WORLD);

}  // namespace mesh
}  // namespace serac

/**
 * @brief Prototype the specialization for Inlet parsing
 *
 * @tparam The object to be created by inlet
 */
template <>
struct FromInlet<serac::mesh::InputOptions> {
  serac::mesh::InputOptions operator()(const axom::inlet::Container& base);
};<|MERGE_RESOLUTION|>--- conflicted
+++ resolved
@@ -137,11 +137,7 @@
   /**
    * @brief Input file parameters specific to this class
    *
-<<<<<<< HEAD
-   * @param[in] container Inlet's SchemaCreator that input files will be added to
-=======
    * @param[in] container Inlet container on which the input schema will be defined
->>>>>>> 275f0600
    **/
   static void defineInputFileSchema(axom::inlet::Container& container);
 
@@ -164,11 +160,7 @@
   /**
    * @brief Input file parameters for mesh generation
    *
-<<<<<<< HEAD
-   * @param[in] container Inlet's SchemaCreator that input files will be added to
-=======
    * @param[in] container Inlet container on which the input schema will be defined
->>>>>>> 275f0600
    **/
   static void defineInputFileSchema(axom::inlet::Container& container);
 
@@ -205,11 +197,7 @@
   /**
    * @brief Input file parameters for mesh generation
    *
-<<<<<<< HEAD
-   * @param[in] container Inlet's SchemaCreator that input files will be added to
-=======
    * @param[in] container Inlet container on which the input schema will be defined
->>>>>>> 275f0600
    **/
   static void defineInputFileSchema(axom::inlet::Container& container);
 

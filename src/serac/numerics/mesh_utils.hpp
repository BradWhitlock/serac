--- conflicted
+++ resolved
@@ -30,19 +30,9 @@
  * MFEM Mesh object.
  *
  * @param[in] mesh_file The mesh file to open
-<<<<<<< HEAD
- * @param[in] refine_serial The number of serial refinements
- * @param[in] refine_parallel The number of parallel refinements
- * @param[in] comm The MPI communicator
- * @return A unique_ptr containing the constructed and refined parallel mesh object
- */
-std::unique_ptr<mfem::ParMesh> buildMeshFromFile(const std::string& mesh_file, const int refine_serial = 0,
-                                                 const int refine_parallel = 0, const MPI_Comm comm = MPI_COMM_WORLD);
-=======
- * @return A shared_ptr containing the serial mesh object
- */
-std::shared_ptr<mfem::Mesh> buildMeshFromFile(const std::string& mesh_file);
->>>>>>> e0d44069
+ * @return A unique_ptr containing the serial mesh object
+ */
+std::unique_ptr<mfem::Mesh> buildMeshFromFile(const std::string& mesh_file);
 
 /**
  * @brief Constructs a 2D MFEM mesh of a unit disk, centered at the origin
@@ -76,17 +66,10 @@
  * @param[in] size_x Overall size in the x-direction
  * @param[in] size_y Overall size in the y-direction
  * @param[in] comm The MPI communicator to build the parmesh on
-<<<<<<< HEAD
- * @return A unique_ptr containing the constructed mesh
- */
-std::unique_ptr<mfem::ParMesh> buildRectangleMesh(int elements_in_x, int elements_in_y, double size_x = 1.,
-                                                  double size_y = 1., const MPI_Comm comm = MPI_COMM_WORLD);
-=======
- * @return A shared_ptr containing the constructed serial mesh
- */
-std::shared_ptr<mfem::Mesh> buildRectangleMesh(int elements_in_x, int elements_in_y, double size_x = 1.,
+ * @return A unique_ptr containing the constructed serial mesh
+ */
+std::unique_ptr<mfem::Mesh> buildRectangleMesh(int elements_in_x, int elements_in_y, double size_x = 1.,
                                                double size_y = 1.);
->>>>>>> e0d44069
 
 /**
  * @brief Constructs a 3D MFEM mesh of a cuboid
@@ -98,18 +81,10 @@
  * @param[in] size_y Overall size in the y-direction
  * @param[in] size_z Overall size in the z-direction
  * @param[in] comm MPI Communicator
-<<<<<<< HEAD
- * @return A unique_ptr containing the constructed mesh
- */
-std::unique_ptr<mfem::ParMesh> buildCuboidMesh(int elements_in_x, int elements_in_y, int elements_in_z,
-                                               double size_x = 1., double size_y = 1., double size_z = 1.,
-                                               const MPI_Comm comm = MPI_COMM_WORLD);
-=======
- * @return A shared_ptr containing the constructed serial mesh
- */
-std::shared_ptr<mfem::Mesh> buildCuboidMesh(int elements_in_x, int elements_in_y, int elements_in_z, double size_x = 1.,
+ * @return A unique_ptr containing the constructed serial mesh
+ */
+std::unique_ptr<mfem::Mesh> buildCuboidMesh(int elements_in_x, int elements_in_y, int elements_in_z, double size_x = 1.,
                                             double size_y = 1., double size_z = 1.);
->>>>>>> e0d44069
 
 /**
  * @brief Constructs a 3D MFEM mesh of a cylinder
@@ -251,18 +226,9 @@
  * @param[in] options The options used to construct the mesh
  * @param[in] comm The MPI communicator to use with the parallel mesh
  *
-<<<<<<< HEAD
- * @param[in] options Cuboid Mesh Options
- * @param[in] comm MPI Communicator
- * @return A unique_ptr containing the constructed mesh
- */
-std::unique_ptr<mfem::ParMesh> buildCuboidMesh(serac::mesh::GenerateInputOptions& options,
-                                               const MPI_Comm                     comm = MPI_COMM_WORLD);
-=======
- * @return A shared_ptr containing the constructed mesh
- */
-std::shared_ptr<mfem::ParMesh> buildParallelMesh(const InputOptions& options, const MPI_Comm comm = MPI_COMM_WORLD);
->>>>>>> e0d44069
+ * @return A unique_ptr containing the constructed mesh
+ */
+std::unique_ptr<mfem::ParMesh> buildParallelMesh(const InputOptions& options, const MPI_Comm comm = MPI_COMM_WORLD);
 
 /**
  * @brief Finalizes a serial mesh into a refined parallel mesh
@@ -272,22 +238,13 @@
  * @param[in] refine_parallel The number of parallel refinements
  * @param[in] comm The MPI communicator
  *
-<<<<<<< HEAD
- * @param[in] options Rectangle Mesh Options
- * @param[in] comm MPI Communicator
- * @return A unique_ptr containing the constructed mesh
- */
-std::unique_ptr<mfem::ParMesh> buildRectangleMesh(serac::mesh::GenerateInputOptions& options,
-                                                  const MPI_Comm                     comm = MPI_COMM_WORLD);
-=======
- * @return A shared_ptr containing the constructed mesh
+ * @return A unique_ptr containing the constructed mesh
  *
  * @note It is sometimes required to refine serially first if your number of processors
  * is less than the original number of mesh elements
  */
-std::shared_ptr<mfem::ParMesh> refineAndDistribute(mfem::Mesh& serial_mesh, const int refine_serial = 0,
+std::unique_ptr<mfem::ParMesh> refineAndDistribute(mfem::Mesh& serial_mesh, const int refine_serial = 0,
                                                    const int refine_parallel = 0, const MPI_Comm comm = MPI_COMM_WORLD);
->>>>>>> e0d44069
 
 }  // namespace mesh
 }  // namespace serac

# Copyright (c) 2019-2022, Lawrence Livermore National Security, LLC and
# other Serac Project Developers. See the top-level LICENSE file for
# details.
#
# SPDX-License-Identifier: (BSD-3-Clause)

if(ENABLE_TESTS)
    add_subdirectory(tests)
endif()

set(materials_sources
    hyperelastic_legacy_material.cpp
    thermal_expansion_legacy_material.cpp
    solid_legacy_utils.cpp
    )

set(materials_headers
<<<<<<< HEAD
    # liquid_crystal_elastomer.hpp
    liquid_crystal_elastomer_material.hpp
    material_utils.hpp
=======
>>>>>>> 8a60257f
    green_saint_venant_thermoelastic.hpp
    hyperelastic_legacy_material.hpp
    material_verification_tools.hpp
    parameterized_solid_material.hpp
    parameterized_thermal_material.hpp
    solid_material.hpp
    solid_legacy_utils.hpp
    thermal_expansion_legacy_material.hpp
    thermal_material.hpp
    )

set(materials_depends
    serac_functional
    )

blt_add_library(
   NAME        serac_physics_materials
   HEADERS     ${materials_headers}
   SOURCES     ${materials_sources}
   DEPENDS_ON  ${materials_depends}
   )

install(FILES ${materials_headers} DESTINATION include/serac/physics/materials )

install(TARGETS              serac_physics_materials
        EXPORT               serac-targets
        DESTINATION          lib
        )<|MERGE_RESOLUTION|>--- conflicted
+++ resolved
@@ -15,12 +15,9 @@
     )
 
 set(materials_headers
-<<<<<<< HEAD
     # liquid_crystal_elastomer.hpp
     liquid_crystal_elastomer_material.hpp
-    material_utils.hpp
-=======
->>>>>>> 8a60257f
+    # material_utils.hpp
     green_saint_venant_thermoelastic.hpp
     hyperelastic_legacy_material.hpp
     material_verification_tools.hpp

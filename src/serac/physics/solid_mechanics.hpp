--- conflicted
+++ resolved
@@ -736,11 +736,6 @@
   {
     time_ += dt;
 
-<<<<<<< HEAD
-=======
-    auto& lin_solver = nonlin_solver_->linearSolver();
-
->>>>>>> fedaedbf
     // the ~20 lines of code below are essentially equivalent to the 1-liner
     // u += dot(inv(J), dot(J_elim[:, dofs], (U(t + dt) - u)[dofs]));
 
@@ -791,12 +786,7 @@
     lin_solver.Mult(dr_, du_);
     displacement_ += du_;
 
-<<<<<<< HEAD
-    // Now that the "warm start" is finished, we call the full nonlinear solver
-    nonlin_solver_->Solve(displacement_);
-=======
     nonlin_solver_->solve(displacement_);
->>>>>>> fedaedbf
   }
 
   /**

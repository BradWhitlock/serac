--- conflicted
+++ resolved
@@ -56,6 +56,11 @@
 };
 }  // namespace solid_util
 
+template < typename ... T >
+struct Parameters{
+    static constexpr int n = sizeof ... (T);
+};
+
 /**
  * @brief The nonlinear solid solver class
  *
@@ -66,8 +71,11 @@
  * @tparam order The order of the discretization of the displacement and velocity fields
  * @tparam dim The spatial dimension of the mesh
  */
-template <int order, int dim, typename... parameter_space>
-class SolidFunctional : public BasePhysics {
+template <int order, int dim, typename parameters = Parameters<>, typename parameter_indices  = std::make_integer_sequence< int, parameters::n > >
+class SolidFunctional;
+
+template <int order, int dim, typename ... parameter_space, int ... parameter_indices >
+class SolidFunctional< order, dim, Parameters< parameter_space ... >, std::integer_sequence< int, parameter_indices ... > > : public BasePhysics {
 public:
   static constexpr int VALUE = 0, DERIVATIVE = 1;
   static constexpr auto I = Identity<dim>();
@@ -111,14 +119,7 @@
     mfem::ParFiniteElementSpace* test_space = &displacement_.space();
     std::array<mfem::ParFiniteElementSpace*, sizeof...(parameter_space) + 2> trial_spaces;
     trial_spaces[0] = &displacement_.space();
-    trial_spaces[1] = &displacement_.space();
-
-<<<<<<< HEAD
-    functional_call_args_.emplace_back(displacement_.trueVec());
-    functional_call_args_.emplace_back(displacement_.trueVec());
-=======
-    functional_call_args_.emplace_back(displacement_);
->>>>>>> fc090ac5
+    trial_spaces[1] = &displacement_.space(); // the accelerations have the same trial space as displacement
 
     if constexpr (sizeof...(parameter_space) > 0) {
       for (size_t i = 0; i < sizeof...(parameter_space); ++i) {
@@ -157,9 +158,6 @@
       is_quasistatic_ = false;
     } else {
       is_quasistatic_ = true;
-
-      // for the quasistatic analyses, set the acceleration values to zero
-      functional_call_args_[1].get() = 0.0;
     }
 
     int true_size = velocity_.space().TrueVSize();
@@ -603,10 +601,7 @@
 
   std::unique_ptr<Functional<test(trial, trial, parameter_space...)>> residual_;
 
-  /**
-   * @brief mfem::Operator that describes the nonlinear residual
-   * and its gradient with respect to displacement
-   */
+  /// @brief mfem::Operator that calculates the residual after applying essential boundary conditions 
   std::unique_ptr<mfem_ext::StdFunctionOperator> residual_with_bcs_;
 
   /// The finite element states representing user-defined parameter fields

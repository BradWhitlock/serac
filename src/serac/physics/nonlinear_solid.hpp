// Copyright (c) 2019, Lawrence Livermore National Security, LLC and
// other Serac Project Developers. See the top-level LICENSE file for
// details.
//
// SPDX-License-Identifier: (BSD-3-Clause)

/**
 * @file nonlinear_solid.hpp
 *
 * @brief The solver object for finite deformation hyperelasticity
 */

#pragma once

#include <optional>

#include "mfem.hpp"

#include "serac/infrastructure/input.hpp"
#include "serac/physics/base_physics.hpp"
#include "serac/physics/operators/odes.hpp"
#include "serac/physics/operators/stdfunction_operator.hpp"

namespace serac {

/**
 * @brief The nonlinear solid solver class
 *
 * The nonlinear hyperelastic quasi-static and dynamic
 * hyperelastic solver object. It is derived from MFEM
 * example 10p.
 */
class NonlinearSolid : public BasePhysics {
public:
  /**
   * @brief A timestep method and config for the M solver
   */
  struct TimesteppingOptions {
    /**
     * @brief The timestep method to apply
     *
     */
    TimestepMethod timestepper;

    /**
     * @brief The essential boundary condition enforcement method
     *
     */
    DirichletEnforcementMethod enforcement_method;
  };
  /**
   * @brief A configuration variant for the various solves
   * Either quasistatic, or time-dependent with timestep and M options
   */
  struct SolverOptions {
    /**
     * @brief the options for the included linear solve
     *
     */
    LinearSolverOptions H_lin_options;

    /**
     * @brief The options for the inlucded nonlinear solve
     *
     */
    NonlinearSolverOptions H_nonlin_options;

    /**
     * @brief The optional parameters for dynamic problems
     * @note If this is not included, quasi-static analysis is performed
     *
     */
    std::optional<TimesteppingOptions> dyn_options = std::nullopt;
  };

  /**
   * @brief Stores all information held in the input file that
   * is used to configure the solver
   */
  struct InputOptions {
    /**
     * @brief Input file parameters specific to this class
     *
     * @param[in] table Inlet's SchemaCreator that input files will be added to
     **/
    static void defineInputFileSchema(axom::inlet::Table& table);

    /**
     * @brief The order of the discretization
     *
     */
    int order;

    /**
     * @brief The options for the linear, nonlinear, and ODE solvers
     *
     */
    SolverOptions solver_options;

    /**
     * @brief The shear modulus
     *
     */
    double mu;

    /**
     * @brief The bulk modulus
     *
     */
    double K;

    /**
     * @brief The linear viscosity coefficient
     *
     */
    double viscosity;

    /**
     * @brief Boundary condition information
     *
     */
    std::unordered_map<std::string, input::BoundaryConditionInputOptions> boundary_conditions;

    /**
     * @brief The initial displacement
     * @note This can be used as an initialization field for dynamic problems or an initial guess
     *       for quasi-static solves
     *
     */
    std::optional<input::CoefficientInputOptions> initial_displacement;

    /**
     * @brief The initial velocity
     *
     */
    std::optional<input::CoefficientInputOptions> initial_velocity;
  };

  /**
   * @brief Construct a new Nonlinear Solid Solver object
   *
   * @param[in] order The order of the displacement field
<<<<<<< HEAD
   * @param[in] solver The system solver parameters
=======
   * @param[in] mesh The MFEM parallel mesh to solve on
   * @param[in] options The options for the linear, nonlinear, and ODE solves
>>>>>>> 834223e3
   */
  NonlinearSolid(int order, const SolverOptions& options);

  /**
   * @brief Construct a new Nonlinear Solid Solver object
   *
   * @param[in] options The solver information parsed from the input file
   */
  NonlinearSolid(const InputOptions& options);

  /**
   * @brief Set displacement boundary conditions
   *
   * @param[in] disp_bdr The set of boundary attributes to set the displacement on
   * @param[in] disp_bdr_coef The vector coefficient containing the set displacement values
   */
  void setDisplacementBCs(const std::set<int>& disp_bdr, std::shared_ptr<mfem::VectorCoefficient> disp_bdr_coef);

  /**
   * @brief Set the displacement essential boundary conditions on a single component
   *
   * @param[in] disp_bdr The set of boundary attributes to set the displacement on
   * @param[in] disp_bdr_coef The vector coefficient containing the set displacement values
   * @param[in] component The component to set the displacment on
   */
  void setDisplacementBCs(const std::set<int>& disp_bdr, std::shared_ptr<mfem::Coefficient> disp_bdr_coef,
                          int component);

  /**
   * @brief Set the traction boundary conditions
   *
   * @param[in] trac_bdr The set of boundary attributes to apply a traction to
   * @param[in] trac_bdr_coef The vector valued traction coefficient
   * @param[in] component The component to apply the traction on
   */
  void setTractionBCs(const std::set<int>& trac_bdr, std::shared_ptr<mfem::VectorCoefficient> trac_bdr_coef,
                      std::optional<int> component = {});

  /**
   * @brief Add body force vectors on the domain
   *
   * @param[in] ext_force_coef Add a vector-valued external force coefficient applied to the domain
   */
  void addBodyForce(std::shared_ptr<mfem::VectorCoefficient> ext_force_coef);

  /**
   * @brief Set the viscosity coefficient
   *
   * @param[in] visc_coef The abstract viscosity coefficient
   */
  void setViscosity(std::unique_ptr<mfem::Coefficient>&& visc_coef);

  /**
   * @brief Set the hyperelastic material parameters
   *
   * @param[in] mu Set the mu Lame parameter for the hyperelastic solid
   * @param[in] K Set the K Lame parameter for the hyperelastic solid
   */
  void setHyperelasticMaterialParameters(double mu, double K);

  /**
   * @brief Set the initial displacement value
   *
   * @param[in] disp_state The initial displacement state
   */
  void setDisplacement(mfem::VectorCoefficient& disp_state);

  /**
   * @brief Set the velocity state
   *
   * @param[in] velo_state The velocity state
   */
  void setVelocity(mfem::VectorCoefficient& velo_state);

  /**
   * @brief Get the displacement state
   *
   * @return The displacement state field
   */
  const FiniteElementState& displacement() const { return displacement_; };

  /**
   * @overload
   */
  FiniteElementState& displacement() { return displacement_; };

  /**
   * @brief Get the velocity state
   *
   * @return The velocity state field
   */
  const FiniteElementState& velocity() const { return velocity_; };

  /**
   * @overload
   */
  FiniteElementState& velocity() { return velocity_; };

  /**
   * @brief Complete the setup of all of the internal MFEM objects and prepare for timestepping
   */
  void completeSetup() override;

  /**
   * @brief Advance the timestep
   *
   * @param[inout] dt The timestep to attempt. This will return the actual timestep for adaptive timestepping
   * schemes
   */
  void advanceTimestep(double& dt) override;

  /**
   * @brief Destroy the Nonlinear Solid Solver object
   */
  virtual ~NonlinearSolid();

  /**
   * @brief Compute the current residual vector at the current internal state value
   *
   * @note This is of length true degrees of freedom, i.e. the length of the underlying mfem::HypreParVector (true_vec)
   */
  mfem::Vector currentResidual();

  /**
   * Get the current gradient (tangent stiffness) MFEM operator at the current internal state value
   *
   * @note This is of size true degrees of freedom x true degrees of freedom, i.e. the length of the underlying
   *mfem::HypreParVector (true_vec)
   * @note This is for expert users only, changing any values inside of the returned data structures can have drastic
   *and unrecoverable runtime consequences.
   **/
  const mfem::Operator& currentGradient();

protected:
  /**
   * @brief Extensible means of constructing the nonlinear quasistatic
   * operator
   *
   * @return The quasi-static operator
   */
  virtual std::unique_ptr<mfem::Operator> buildQuasistaticOperator();

  /**
   * @brief Complete a quasi-static solve
   */
  virtual void quasiStaticSolve();

  /**
   * @brief Velocity field
   */
  FiniteElementState velocity_;

  /**
   * @brief Displacement field
   */
  FiniteElementState displacement_;

  /**
   * @brief The quasi-static operator for use with the MFEM newton solvers
   */
  std::unique_ptr<mfem::Operator> residual_;

  /**
   * @brief The viscosity coefficient
   */
  std::unique_ptr<mfem::Coefficient> viscosity_;

  /**
   * @brief The hyperelastic material model
   */
  std::unique_ptr<mfem::HyperelasticModel> model_;

  /**
   * @brief Pointer to the reference mesh data
   */
  std::unique_ptr<mfem::ParGridFunction> reference_nodes_;

  /**
   * @brief Pointer to the deformed mesh data
   */
  std::unique_ptr<mfem::ParGridFunction> deformed_nodes_;

  /**
   * @brief Mass matrix
   */
  std::unique_ptr<mfem::HypreParMatrix> M_mat_;

  /**
   * @brief Damping matrix
   */
  std::unique_ptr<mfem::HypreParMatrix> C_mat_;

  /**
   * @brief Jacobian (or "effective mass") matrix
   */
  std::unique_ptr<mfem::HypreParMatrix> J_mat_;

  /**
   * @brief Mass bilinear form object
   */
  std::unique_ptr<mfem::ParBilinearForm> M_;

  /**
   * @brief Damping bilinear form object
   */
  std::unique_ptr<mfem::ParBilinearForm> C_;

  /**
   * @brief Stiffness bilinear form object
   */
  std::unique_ptr<mfem::ParNonlinearForm> H_;

  /**
   * @brief external force coefficents
   */
  std::vector<std::shared_ptr<mfem::VectorCoefficient>> ext_force_coefs_;

  /**
   * @brief zero vector of the appropriate dimensions
   */
  mfem::Vector zero_;

  /**
   * @brief Nonlinear system solver instance
   */
  mfem_ext::EquationSolver nonlin_solver_;

  /**
   * @brief the system of ordinary differential equations for the physics module
   */
  mfem_ext::SecondOrderODE ode2_;

  /**
   * @brief alias for the reference mesh coordinates
   *
   *   this is used to correct for the fact that mfem's hyperelastic
   *   material model is based on the nodal positions rather than nodal displacements
   */
  mfem::Vector x_;

  /**
   * @brief used to communicate the ODE solver's predicted displacement to the residual operator
   */
  mfem::Vector u_;

  /**
   * @brief used to communicate the ODE solver's predicted velocity to the residual operator
   */
  mfem::Vector du_dt_;

  /**
   * @brief the previous acceleration, used as a starting guess for newton's method
   */
  mfem::Vector previous_;

  /**
   * @brief Current time step
   */
  double c0_;

  /**
   * @brief Previous time step
   */
  double c1_;
};

}  // namespace serac

/**
 * @brief Prototype the specialization for Inlet parsing
 *
 * @tparam The object to be created by inlet
 */
template <>
struct FromInlet<serac::NonlinearSolid::InputOptions> {
  serac::NonlinearSolid::InputOptions operator()(const axom::inlet::Table& base);
};<|MERGE_RESOLUTION|>--- conflicted
+++ resolved
@@ -140,12 +140,7 @@
    * @brief Construct a new Nonlinear Solid Solver object
    *
    * @param[in] order The order of the displacement field
-<<<<<<< HEAD
-   * @param[in] solver The system solver parameters
-=======
-   * @param[in] mesh The MFEM parallel mesh to solve on
    * @param[in] options The options for the linear, nonlinear, and ODE solves
->>>>>>> 834223e3
    */
   NonlinearSolid(int order, const SolverOptions& options);
 

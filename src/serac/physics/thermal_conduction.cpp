// Copyright (c) 2019-2021, Lawrence Livermore National Security, LLC and
// other Serac Project Developers. See the top-level LICENSE file for
// details.
//
// SPDX-License-Identifier: (BSD-3-Clause)

#include "serac/physics/thermal_conduction.hpp"

#include "serac/infrastructure/logger.hpp"
#include "serac/numerics/expr_template_ops.hpp"

namespace serac {

constexpr int NUM_FIELDS = 1;

<<<<<<< HEAD
ThermalConduction::ThermalConduction(int order, const SolverOptions& options)
    : BasePhysics(NUM_FIELDS, order),
      temperature_(StateManager::newState(
          mesh_,
          FiniteElementState::Options{
              .order = order, .space_dim = 1, .ordering = mfem::Ordering::byNODES, .name = "temperature"})),
=======
ThermalConduction::ThermalConduction(int order, std::shared_ptr<mfem::ParMesh> mesh, const SolverOptions& options)
    : BasePhysics(mesh, NUM_FIELDS, order),
      temperature_(*mesh,
                   FiniteElementState::Options{
                       .order = order, .vector_dim = 1, .ordering = mfem::Ordering::byNODES, .name = "temperature"}),
>>>>>>> 3788fefe
      residual_(temperature_.space().TrueVSize()),
      ode_(temperature_.space().TrueVSize(), {.u = u_, .dt = dt_, .du_dt = previous_, .previous_dt = previous_dt_},
           nonlin_solver_, bcs_)
{
  state_.push_back(temperature_);

  nonlin_solver_ = mfem_ext::EquationSolver(mesh_.GetComm(), options.T_lin_options, options.T_nonlin_options);
  nonlin_solver_.SetOperator(residual_);

  // Check for dynamic mode
  if (options.dyn_options) {
    ode_.SetTimestepper(options.dyn_options->timestepper);
    ode_.SetEnforcementMethod(options.dyn_options->enforcement_method);
    is_quasistatic_ = false;
  } else {
    is_quasistatic_ = true;
  }

  dt_          = 0.0;
  previous_dt_ = -1.0;

  int true_size = temperature_.space().TrueVSize();
  u_.SetSize(true_size);
  previous_.SetSize(true_size);
  previous_ = 0.0;

  zero_.SetSize(true_size);
  zero_ = 0.0;

  // Default to constant value of 1.0 for density and specific heat capacity
  cp_  = std::make_unique<mfem::ConstantCoefficient>(1.0);
  rho_ = std::make_unique<mfem::ConstantCoefficient>(1.0);
}

ThermalConduction::ThermalConduction(const InputOptions& options)
    : ThermalConduction(options.order, options.solver_options)
{
  setConductivity(std::make_unique<mfem::ConstantCoefficient>(options.kappa));
  setDensity(std::make_unique<mfem::ConstantCoefficient>(options.rho));
  setSpecificHeatCapacity(std::make_unique<mfem::ConstantCoefficient>(options.cp));

  if (options.initial_temperature) {
    auto temp = options.initial_temperature->constructScalar();
    setTemperature(*temp);
  }

  // Process the BCs in sorted order for correct behavior with repeated attributes
  std::map<std::string, input::BoundaryConditionInputOptions> sorted_bcs(options.boundary_conditions.begin(),
                                                                         options.boundary_conditions.end());
  for (const auto& [name, bc] : sorted_bcs) {
    // FIXME: Better naming for boundary conditions?
    if (name.find("temperature") != std::string::npos) {
      std::shared_ptr<mfem::Coefficient> temp_coef(bc.coef_opts.constructScalar());
      setTemperatureBCs(bc.attrs, temp_coef);
    } else if (name.find("flux") != std::string::npos) {
      std::shared_ptr<mfem::Coefficient> flux_coef(bc.coef_opts.constructScalar());
      setFluxBCs(bc.attrs, flux_coef);
    } else {
      SLIC_WARNING("Ignoring boundary condition with unknown name: " << name);
    }
  }
}

void ThermalConduction::setTemperature(mfem::Coefficient& temp)
{
  // Project the coefficient onto the grid function
  temp.SetTime(time_);
  temperature_.project(temp);
  gf_initialized_[0] = true;
}

void ThermalConduction::setTemperatureBCs(const std::set<int>&               temp_bdr,
                                          std::shared_ptr<mfem::Coefficient> temp_bdr_coef)
{
  bcs_.addEssential(temp_bdr, temp_bdr_coef, temperature_);
}

void ThermalConduction::setFluxBCs(const std::set<int>& flux_bdr, std::shared_ptr<mfem::Coefficient> flux_bdr_coef)
{
  // Set the natural (integral) boundary condition
  bcs_.addNatural(flux_bdr, flux_bdr_coef, -1);
}

void ThermalConduction::setConductivity(std::unique_ptr<mfem::Coefficient>&& kappa)
{
  // Set the conduction coefficient
  kappa_ = std::move(kappa);
}

void ThermalConduction::setSource(std::unique_ptr<mfem::Coefficient>&& source)
{
  // Set the body source integral coefficient
  source_ = std::move(source);
}

void ThermalConduction::setSpecificHeatCapacity(std::unique_ptr<mfem::Coefficient>&& cp)
{
  // Set the specific heat capacity coefficient
  cp_ = std::move(cp);
}

void ThermalConduction::setDensity(std::unique_ptr<mfem::Coefficient>&& rho)
{
  // Set the density coefficient
  rho_ = std::move(rho);
}

void ThermalConduction::completeSetup()
{
  SLIC_ASSERT_MSG(kappa_, "Conductivity not set in ThermalSolver!");

  // Add the domain diffusion integrator to the K form and assemble the matrix
  K_form_ = temperature_.createOnSpace<mfem::ParBilinearForm>();
  K_form_->AddDomainIntegrator(new mfem::DiffusionIntegrator(*kappa_));
  K_form_->Assemble(0);  // keep sparsity pattern of M and K the same
  K_form_->Finalize();

  // Add the body source to the RS if specified
  l_form_ = temperature_.createOnSpace<mfem::ParLinearForm>();
  if (source_) {
    l_form_->AddDomainIntegrator(new mfem::DomainLFIntegrator(*source_));
    rhs_.reset(l_form_->ParallelAssemble());
  } else {
    rhs_  = temperature_.createOnSpace<mfem::HypreParVector>();
    *rhs_ = 0.0;
  }

  // Build the dof array lookup tables
  temperature_.space().BuildDofToArrays();

  // Project the essential boundary coefficients
  for (auto& bc : bcs_.essentials()) {
    bc.projectBdr(temperature_, time_);
  }

  // Assemble the stiffness matrix
  K_.reset(K_form_->ParallelAssemble());

  // Initialize the eliminated BC RHS vector
  bc_rhs_  = temperature_.createOnSpace<mfem::HypreParVector>();
  *bc_rhs_ = 0.0;

  // Initialize the true vector
  temperature_.initializeTrueVec();

  if (is_quasistatic_) {
    residual_ = mfem_ext::StdFunctionOperator(
        temperature_.space().TrueVSize(),

        [this](const mfem::Vector& u, mfem::Vector& r) {
          r = (*K_) * u;
          r.SetSubVector(bcs_.allEssentialDofs(), 0.0);
        },

        [this](const mfem::Vector & /*du_dt*/) -> mfem::Operator& {
          if (J_ == nullptr) {
            J_.reset(K_form_->ParallelAssemble());
            bcs_.eliminateAllEssentialDofsFromMatrix(*J_);
          }
          return *J_;
        });

  } else {
    // If dynamic, assemble the mass matrix
    M_form_ = temperature_.createOnSpace<mfem::ParBilinearForm>();

    // Define the mass matrix coefficient as a product of the density and specific heat capacity
    mass_coef_ = std::make_unique<mfem::ProductCoefficient>(*rho_, *cp_);

    M_form_->AddDomainIntegrator(new mfem::MassIntegrator(*mass_coef_));
    M_form_->Assemble(0);  // keep sparsity pattern of M and K the same
    M_form_->Finalize();

    M_.reset(M_form_->ParallelAssemble());

    residual_ = mfem_ext::StdFunctionOperator(
        temperature_.space().TrueVSize(),
        [this](const mfem::Vector& du_dt, mfem::Vector& r) {
          r = (*M_) * du_dt + (*K_) * (u_ + dt_ * du_dt);
          r.SetSubVector(bcs_.allEssentialDofs(), 0.0);
        },

        [this](const mfem::Vector & /*du_dt*/) -> mfem::Operator& {
          if (dt_ != previous_dt_) {
            J_.reset(mfem::Add(1.0, *M_, dt_, *K_));
            bcs_.eliminateAllEssentialDofsFromMatrix(*J_);
          }
          return *J_;
        });
  }
}

void ThermalConduction::advanceTimestep(double& dt)
{
  temperature_.initializeTrueVec();

  if (is_quasistatic_) {
    nonlin_solver_.Mult(zero_, temperature_.trueVec());
  } else {
    SLIC_ASSERT_MSG(gf_initialized_[0], "Thermal state not initialized!");

    // Step the time integrator
    ode_.Step(temperature_.trueVec(), time_, dt);
  }

  temperature_.distributeSharedDofs();
  cycle_ += 1;
}

void ThermalConduction::InputOptions::defineInputFileSchema(axom::inlet::Table& table)
{
  // Polynomial interpolation order - currently up to 8th order is allowed
  table.addInt("order", "Order degree of the finite elements.").defaultValue(1).range(1, 8);

  // material parameters
  table.addDouble("kappa", "Thermal conductivity").defaultValue(0.5);
  table.addDouble("rho", "Density").defaultValue(1.0);
  table.addDouble("cp", "Specific heat capacity").defaultValue(1.0);

  auto& stiffness_solver_table =
      table.addStruct("stiffness_solver", "Linear and Nonlinear stiffness Solver Parameters.");
  serac::mfem_ext::EquationSolver::DefineInputFileSchema(stiffness_solver_table);

  auto& dynamics_table = table.addStruct("dynamics", "Parameters for mass matrix inversion");
  dynamics_table.addString("timestepper", "Timestepper (ODE) method to use");
  dynamics_table.addString("enforcement_method", "Time-varying constraint enforcement method to use");

  auto& bc_table = table.addStructDictionary("boundary_conds", "Table of boundary conditions");
  serac::input::BoundaryConditionInputOptions::defineInputFileSchema(bc_table);

  auto& init_temp = table.addStruct("initial_temperature", "Coefficient for initial condition");
  serac::input::CoefficientInputOptions::defineInputFileSchema(init_temp);
}

}  // namespace serac

using serac::DirichletEnforcementMethod;
using serac::ThermalConduction;
using serac::TimestepMethod;

ThermalConduction::InputOptions FromInlet<ThermalConduction::InputOptions>::operator()(const axom::inlet::Table& base)
{
  ThermalConduction::InputOptions result;

  result.order = base["order"];

  // Solver parameters
  auto stiffness_solver                  = base["stiffness_solver"];
  result.solver_options.T_lin_options    = stiffness_solver["linear"].get<serac::LinearSolverOptions>();
  result.solver_options.T_nonlin_options = stiffness_solver["nonlinear"].get<serac::NonlinearSolverOptions>();

  if (base.contains("dynamics")) {
    ThermalConduction::TimesteppingOptions dyn_options;
    auto                                   dynamics = base["dynamics"];

    // FIXME: Implement all supported methods as part of an ODE schema
    const static std::map<std::string, TimestepMethod> timestep_methods = {
        {"AverageAcceleration", TimestepMethod::AverageAcceleration},
        {"BackwardEuler", TimestepMethod::BackwardEuler},
        {"ForwardEuler", TimestepMethod::ForwardEuler}};
    std::string timestep_method = dynamics["timestepper"];
    SLIC_ERROR_IF(timestep_methods.count(timestep_method) == 0, "Unrecognized timestep method: " << timestep_method);
    dyn_options.timestepper = timestep_methods.at(timestep_method);

    // FIXME: Implement all supported methods as part of an ODE schema
    const static std::map<std::string, DirichletEnforcementMethod> enforcement_methods = {
        {"RateControl", DirichletEnforcementMethod::RateControl}};
    std::string enforcement_method = dynamics["enforcement_method"];
    SLIC_ERROR_IF(enforcement_methods.count(enforcement_method) == 0,
                  "Unrecognized enforcement method: " << enforcement_method);
    dyn_options.enforcement_method = enforcement_methods.at(enforcement_method);

    result.solver_options.dyn_options = std::move(dyn_options);
  }

  // Set the material parameters
  result.kappa = base["kappa"];
  result.rho   = base["rho"];
  result.cp    = base["cp"];

  result.boundary_conditions =
      base["boundary_conds"].get<std::unordered_map<std::string, serac::input::BoundaryConditionInputOptions>>();

  if (base.contains("initial_temperature")) {
    result.initial_temperature = base["initial_temperature"].get<serac::input::CoefficientInputOptions>();
  }
  return result;
}<|MERGE_RESOLUTION|>--- conflicted
+++ resolved
@@ -13,20 +13,12 @@
 
 constexpr int NUM_FIELDS = 1;
 
-<<<<<<< HEAD
 ThermalConduction::ThermalConduction(int order, const SolverOptions& options)
     : BasePhysics(NUM_FIELDS, order),
       temperature_(StateManager::newState(
           mesh_,
           FiniteElementState::Options{
-              .order = order, .space_dim = 1, .ordering = mfem::Ordering::byNODES, .name = "temperature"})),
-=======
-ThermalConduction::ThermalConduction(int order, std::shared_ptr<mfem::ParMesh> mesh, const SolverOptions& options)
-    : BasePhysics(mesh, NUM_FIELDS, order),
-      temperature_(*mesh,
-                   FiniteElementState::Options{
-                       .order = order, .vector_dim = 1, .ordering = mfem::Ordering::byNODES, .name = "temperature"}),
->>>>>>> 3788fefe
+              .order = order, .vector_dim = 1, .ordering = mfem::Ordering::byNODES, .name = "temperature"})),
       residual_(temperature_.space().TrueVSize()),
       ode_(temperature_.space().TrueVSize(), {.u = u_, .dt = dt_, .du_dt = previous_, .previous_dt = previous_dt_},
            nonlin_solver_, bcs_)

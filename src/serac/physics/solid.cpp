--- conflicted
+++ resolved
@@ -20,22 +20,13 @@
  */
 constexpr int NUM_FIELDS = 2;
 
-<<<<<<< HEAD
-Solid::Solid(int order, const SolverOptions& options, bool geom_nonlin)
+Solid::Solid(int order, const SolverOptions& options, GeometricNonlinearities geom_nonlin,
+             FinalMeshOption keep_deformation)
     : BasePhysics(NUM_FIELDS, order),
       velocity_(StateManager::newState(
           FiniteElementState::Options{.order = order, .vector_dim = mesh_.Dimension(), .name = "velocity"})),
       displacement_(StateManager::newState(
           FiniteElementState::Options{.order = order, .vector_dim = mesh_.Dimension(), .name = "displacement"})),
-=======
-Solid::Solid(int order, std::shared_ptr<mfem::ParMesh> mesh, const SolverOptions& options,
-             GeometricNonlinearities geom_nonlin, FinalMeshOption keep_deformation)
-    : BasePhysics(mesh, NUM_FIELDS, order),
-      velocity_(*mesh,
-                FiniteElementState::Options{.order = order, .vector_dim = mesh->Dimension(), .name = "velocity"}),
-      displacement_(
-          *mesh, FiniteElementState::Options{.order = order, .vector_dim = mesh->Dimension(), .name = "displacement"}),
->>>>>>> e0d44069
       geom_nonlin_(geom_nonlin),
       keep_deformation_(keep_deformation),
       ode2_(displacement_.space().TrueVSize(), {.c0 = c0_, .c1 = c1_, .u = u_, .du_dt = du_dt_, .d2u_dt2 = previous_},
@@ -46,13 +37,8 @@
 
   // Initialize the mesh node pointers
   reference_nodes_ = displacement_.createOnSpace<mfem::ParGridFunction>();
-<<<<<<< HEAD
+  mesh_.EnsureNodes();
   mesh_.GetNodes(*reference_nodes_);
-  mesh_.NewNodes(*reference_nodes_);
-=======
-  mesh->EnsureNodes();
-  mesh->GetNodes(*reference_nodes_);
->>>>>>> e0d44069
 
   reference_nodes_->GetTrueDofs(x_);
   deformed_nodes_ = std::make_unique<mfem::ParGridFunction>(*reference_nodes_);
@@ -155,15 +141,15 @@
   // Build a new grid function to store the mesh nodes post-destruction
   // NOTE: MFEM will manage the memory of these objects
 
-  auto mesh_fe_coll  = new mfem::H1_FECollection(order_, mesh_->Dimension());
-  auto mesh_fe_space = new mfem::ParFiniteElementSpace(displacement_.space(), mesh_.get(), mesh_fe_coll);
+  auto mesh_fe_coll  = new mfem::H1_FECollection(order_, mesh_.Dimension());
+  auto mesh_fe_space = new mfem::ParFiniteElementSpace(displacement_.space(), &mesh_, mesh_fe_coll);
   auto mesh_nodes    = new mfem::ParGridFunction(mesh_fe_space);
   mesh_nodes->MakeOwner(mesh_fe_coll);
 
   *mesh_nodes = *reference_nodes_;
 
   // Set the mesh to the newly created nodes object and pass ownership
-  mesh_->NewNodes(*mesh_nodes, true);
+  mesh_.NewNodes(*mesh_nodes, true);
 }
 
 void Solid::setDisplacementBCs(const std::set<int>& disp_bdr, std::shared_ptr<mfem::VectorCoefficient> disp_bdr_coef)
@@ -243,7 +229,7 @@
   velocity_.initializeTrueVec();
   displacement_.initializeTrueVec();
 
-  mesh_->NewNodes(*reference_nodes_);
+  mesh_.NewNodes(*reference_nodes_);
 }
 
 void Solid::completeSetup()

--- conflicted
+++ resolved
@@ -52,98 +52,7 @@
 
 int BasePhysics::cycle() const { return cycle_; }
 
-<<<<<<< HEAD
 void BasePhysics::outputState() const { StateManager::save(time_, cycle_, sidre_datacoll_id_); }
-=======
-void BasePhysics::initializeOutput(const serac::OutputType output_type, const std::string& root_name,
-                                   const std::string& output_directory)
-{
-  root_name_        = root_name;
-  output_type_      = output_type;
-  output_directory_ = output_directory;
-
-  switch (output_type_) {
-    case serac::OutputType::VisIt: {
-      dc_ = std::make_unique<mfem::VisItDataCollection>(root_name_, &state_.front().get().mesh());
-      break;
-    }
-
-    case serac::OutputType::ParaView: {
-      auto pv_dc = std::make_unique<mfem::ParaViewDataCollection>(root_name_, &state_.front().get().mesh());
-      int  max_order_in_fields = 0;
-      for (FiniteElementState& state : state_) {
-        pv_dc->RegisterField(state.name(), &state.gridFunc());
-        max_order_in_fields = std::max(max_order_in_fields, state.space().GetOrder(0));
-      }
-      pv_dc->SetLevelsOfDetail(max_order_in_fields);
-      pv_dc->SetHighOrderOutput(true);
-      pv_dc->SetDataFormat(mfem::VTKFormat::BINARY);
-      pv_dc->SetCompression(true);
-      dc_ = std::move(pv_dc);
-      break;
-    }
-
-    case serac::OutputType::GLVis:
-      [[fallthrough]];
-    case OutputType::SidreVisIt: {
-      break;
-    }
-
-    default:
-      SLIC_ERROR_ROOT("OutputType not recognized!");
-  }
-
-  if (output_type_ == OutputType::VisIt) {
-    // Implicitly convert from ref_wrapper
-    for (FiniteElementState& state : state_) {
-      dc_->RegisterField(state.name(), &state.gridFunc());
-    }
-  }
-}
-
-void BasePhysics::outputState() const
-{
-  switch (output_type_) {
-    case serac::OutputType::VisIt:
-      [[fallthrough]];
-    case serac::OutputType::ParaView:
-      dc_->SetCycle(cycle_);
-      dc_->SetTime(time_);
-      if (!output_directory_.empty()) {
-        dc_->SetPrefixPath(output_directory_);
-      }
-      dc_->Save();
-      break;
-    case serac::OutputType::SidreVisIt: {
-      // Implemented through a helper method as the full interface of the MFEMSidreDataCollection
-      // is restricted from global access
-      StateManager::save(time_, cycle_, sidre_datacoll_id_);
-      break;
-    }
-
-    case serac::OutputType::GLVis: {
-      const std::string mesh_name = axom::fmt::format("{0}-mesh.{1:0>6}.{2:0>6}", root_name_, cycle_, mpi_rank_);
-      const std::string mesh_path = axom::utilities::filesystem::joinPath(output_directory_, mesh_name);
-      std::ofstream     omesh(mesh_path);
-      omesh.precision(FLOAT_PRECISION_);
-      state_.front().get().mesh().Print(omesh);
-
-      for (FiniteElementState& state : state_) {
-        std::string sol_name =
-            axom::fmt::format("{0}-{1}.{2:0>6}.{3:0>6}", root_name_, state.name(), cycle_, mpi_rank_);
-        const std::string sol_path = axom::utilities::filesystem::joinPath(output_directory_, sol_name);
-        std::ofstream     osol(sol_path);
-        osol.precision(FLOAT_PRECISION_);
-        state.gridFunc().Save(osol);
-      }
-      break;
-    }
-
-    default:
-      SLIC_ERROR_ROOT("OutputType not recognized!");
-  }
-}
->>>>>>> c7c01aa3
 
 void BasePhysics::initializeSummary(axom::sidre::DataStore& datastore, double t_final, double dt) const
 {

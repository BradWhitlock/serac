// Copyright (c) 2019, Lawrence Livermore National Security, LLC and
// other Serac Project Developers. See the top-level LICENSE file for
// details.
//
// SPDX-License-Identifier: (BSD-3-Clause)

#include "serac/physics/nonlinear_solid.hpp"

#include "serac/infrastructure/logger.hpp"
#include "serac/integrators/hyperelastic_traction_integrator.hpp"
#include "serac/integrators/inc_hyperelastic_integrator.hpp"
#include "serac/numerics/expr_template_ops.hpp"
#include "serac/numerics/mesh_utils.hpp"

namespace serac {

constexpr int NUM_FIELDS = 2;

NonlinearSolid::NonlinearSolid(int order, std::shared_ptr<mfem::ParMesh> mesh, const SolverOptions& options)
    : BasePhysics(mesh, NUM_FIELDS, order),
      velocity_(*mesh, FiniteElementState::Options{.order = order, .name = "velocity"}),
      displacement_(*mesh, FiniteElementState::Options{.order = order, .name = "displacement"}),
      ode2_(displacement_.space().TrueVSize(), {.c0 = c0_, .c1 = c1_, .u = u_, .du_dt = du_dt_, .d2u_dt2 = previous_},
            nonlin_solver_, bcs_)
{
  state_.push_back(velocity_);
  state_.push_back(displacement_);

  // Initialize the mesh node pointers
  reference_nodes_ = displacement_.createOnSpace<mfem::ParGridFunction>();
  mesh->GetNodes(*reference_nodes_);
  mesh->NewNodes(*reference_nodes_);

  reference_nodes_->GetTrueDofs(x_);
  deformed_nodes_ = std::make_unique<mfem::ParGridFunction>(*reference_nodes_);

  displacement_.trueVec() = 0.0;
  velocity_.trueVec()     = 0.0;

  const auto& lin_options = options.H_lin_options;
  // If the user wants the AMG preconditioner with a linear solver, set the pfes
  // to be the displacement
<<<<<<< HEAD
  const auto& augmented_params = mfem_ext::AugmentAMGForElasticity(lin_params, displacement_.space());

  nonlin_solver_ = mfem_ext::EquationSolver(mesh->GetComm(), augmented_params, params.H_nonlin_params);
=======
  const auto& augmented_options = augmentAMGForElasticity(lin_options, displacement_.space());

  nonlin_solver_ = EquationSolver(mesh->GetComm(), augmented_options, options.H_nonlin_options);
>>>>>>> f8169d96

  // Check for dynamic mode
  if (options.dyn_options) {
    ode2_.SetTimestepper(options.dyn_options->timestepper);
    ode2_.SetEnforcementMethod(options.dyn_options->enforcement_method);
    is_quasistatic_ = false;
  } else {
    is_quasistatic_ = true;
  }

  int true_size = velocity_.space().TrueVSize();

  u_.SetSize(true_size);
  du_dt_.SetSize(true_size);
  previous_.SetSize(true_size);
  previous_ = 0.0;

  zero_.SetSize(true_size);
  zero_ = 0.0;
}

NonlinearSolid::NonlinearSolid(std::shared_ptr<mfem::ParMesh> mesh, const NonlinearSolid::InputOptions& options)
    : NonlinearSolid(options.order, mesh, options.solver_options)
{
  // This is the only other options stored in the input file that we can use
  // in the initialization stage
  setHyperelasticMaterialParameters(options.mu, options.K);

  auto dim = mesh->Dimension();
  if (options.initial_displacement) {
    auto deform = options.initial_displacement->constructVector(dim);
    setDisplacement(deform);
  }

  if (options.initial_velocity) {
    auto velo = options.initial_velocity->constructVector(dim);
    setVelocity(velo);
  }
  for (const auto& [name, bc] : options.boundary_conditions) {
    // FIXME: Better naming for boundary conditions?
    if (name.find("displacement") != std::string::npos) {
      if (bc.coef_opts.isVector()) {
        auto disp_coef = std::make_shared<mfem::VectorFunctionCoefficient>(bc.coef_opts.constructVector(dim));
        setDisplacementBCs(bc.attrs, disp_coef);
      } else {
        auto disp_coef = std::make_shared<mfem::FunctionCoefficient>(bc.coef_opts.constructScalar());
        setDisplacementBCs(bc.attrs, disp_coef, bc.coef_opts.component);
      }
    } else if (name.find("traction") != std::string::npos) {
      auto trac_coef = std::make_shared<mfem::VectorFunctionCoefficient>(bc.coef_opts.constructVector(dim));
      setTractionBCs(bc.attrs, trac_coef);
    } else {
      SLIC_WARNING("Ignoring boundary condition with unknown name: " << name);
    }
  }
}

void NonlinearSolid::setDisplacementBCs(const std::set<int>&                     disp_bdr,
                                        std::shared_ptr<mfem::VectorCoefficient> disp_bdr_coef)
{
  bcs_.addEssential(disp_bdr, disp_bdr_coef, displacement_, -1);
}

void NonlinearSolid::setDisplacementBCs(const std::set<int>& disp_bdr, std::shared_ptr<mfem::Coefficient> disp_bdr_coef,
                                        int component)
{
  bcs_.addEssential(disp_bdr, disp_bdr_coef, displacement_, component);
}

void NonlinearSolid::setTractionBCs(const std::set<int>&                     trac_bdr,
                                    std::shared_ptr<mfem::VectorCoefficient> trac_bdr_coef, int component)
{
  bcs_.addNatural(trac_bdr, trac_bdr_coef, component);
}

void NonlinearSolid::setHyperelasticMaterialParameters(const double mu, const double K)
{
  model_ = std::make_unique<mfem::NeoHookeanModel>(mu, K);
}

void NonlinearSolid::setViscosity(std::unique_ptr<mfem::Coefficient>&& visc_coef) { viscosity_ = std::move(visc_coef); }

void NonlinearSolid::setDisplacement(mfem::VectorCoefficient& disp_state)
{
  disp_state.SetTime(time_);
  displacement_.project(disp_state);
  gf_initialized_[1] = true;
}

void NonlinearSolid::setVelocity(mfem::VectorCoefficient& velo_state)
{
  velo_state.SetTime(time_);
  velocity_.project(velo_state);
  gf_initialized_[0] = true;
}

void NonlinearSolid::completeSetup()
{
  // Define the nonlinear form
  H_ = displacement_.createOnSpace<mfem::ParNonlinearForm>();

  // Add the hyperelastic integrator
  if (is_quasistatic_) {
    H_->AddDomainIntegrator(new mfem_ext::IncrementalHyperelasticIntegrator(model_.get()));
  } else {
    H_->AddDomainIntegrator(new mfem::HyperelasticNLFIntegrator(model_.get()));
  }

  // Add the traction integrator
  for (auto& nat_bc_data : bcs_.naturals()) {
    H_->AddBdrFaceIntegrator(new mfem_ext::HyperelasticTractionIntegrator(nat_bc_data.vectorCoefficient()),
                             nat_bc_data.markers());
  }

  // Build the dof array lookup tables
  displacement_.space().BuildDofToArrays();

  // Project the essential boundary coefficients
  for (auto& bc : bcs_.essentials()) {
    // Project the coefficient
    bc.project(displacement_);
  }

  // If dynamic, create the mass and viscosity forms
  if (!is_quasistatic_) {
    const double              ref_density = 1.0;  // density in the reference configuration
    mfem::ConstantCoefficient rho0(ref_density);

    M_ = displacement_.createOnSpace<mfem::ParBilinearForm>();
    M_->AddDomainIntegrator(new mfem::VectorMassIntegrator(rho0));
    M_->Assemble(0);
    M_->Finalize(0);

    M_mat_.reset(M_->ParallelAssemble());

    C_ = displacement_.createOnSpace<mfem::ParBilinearForm>();
    C_->AddDomainIntegrator(new mfem::VectorDiffusionIntegrator(*viscosity_));
    C_->Assemble(0);
    C_->Finalize(0);

    C_mat_.reset(C_->ParallelAssemble());
  }

  // We are assuming that the ODE is prescribing the
  // acceleration value for the constrained dofs, so
  // the residuals for those dofs can be taken to be zero.
  //
  // Setting iterative_mode to true ensures that these
  // prescribed acceleration values are not modified by
  // the nonlinear solve.
  nonlin_solver_.NonlinearSolver().iterative_mode = true;

  if (is_quasistatic_) {
    residual_ = buildQuasistaticOperator();

  } else {
    // the dynamic case is described by a residual function and a second order
    // ordinary differential equation. Here, we define the residual function in
    // terms of an acceleration.
    residual_ = std::make_unique<mfem_ext::StdFunctionOperator>(
        displacement_.space().TrueVSize(),

        // residual function
        [this](const mfem::Vector& d2u_dt2, mfem::Vector& r) {
          r = (*M_mat_) * d2u_dt2 + (*C_mat_) * (du_dt_ + c1_ * d2u_dt2) + (*H_) * (x_ + u_ + c0_ * d2u_dt2);
          r.SetSubVector(bcs_.allEssentialDofs(), 0.0);
        },

        // gradient of residual function
        [this](const mfem::Vector& d2u_dt2) -> mfem::Operator& {
          // J = M + c1 * C + c0 * H(u_predicted)
          auto localJ = std::unique_ptr<mfem::SparseMatrix>(Add(1.0, M_->SpMat(), c1_, C_->SpMat()));
          localJ->Add(c0_, H_->GetLocalGradient(x_ + u_ + c0_ * d2u_dt2));
          J_mat_.reset(M_->ParallelAssemble(localJ.get()));
          bcs_.eliminateAllEssentialDofsFromMatrix(*J_mat_);
          return *J_mat_;
        });
  }

  nonlin_solver_.SetOperator(*residual_);
}

// Solve the Quasi-static Newton system
void NonlinearSolid::quasiStaticSolve() { nonlin_solver_.Mult(zero_, displacement_.trueVec()); }

std::unique_ptr<mfem::Operator> NonlinearSolid::buildQuasistaticOperator()
{
  // the quasistatic case is entirely described by the residual,
  // there is no ordinary differential equation
  auto residual = std::make_unique<mfem_ext::StdFunctionOperator>(
      displacement_.space().TrueVSize(),

      // residual function
      [this](const mfem::Vector& u, mfem::Vector& r) {
        H_->Mult(u, r);  // r := H(u)
        r.SetSubVector(bcs_.allEssentialDofs(), 0.0);
      },

      // gradient of residual function
      [this](const mfem::Vector& u) -> mfem::Operator& {
        auto& J = dynamic_cast<mfem::HypreParMatrix&>(H_->GetGradient(u));
        bcs_.eliminateAllEssentialDofsFromMatrix(J);
        return J;
      });
  return residual;
}

// Advance the timestep
void NonlinearSolid::advanceTimestep(double& dt)
{
  // Initialize the true vector
  velocity_.initializeTrueVec();
  displacement_.initializeTrueVec();

  // Set the mesh nodes to the reference configuration
  mesh_->NewNodes(*reference_nodes_);

  if (is_quasistatic_) {
    quasiStaticSolve();
  } else {
    ode2_.Step(displacement_.trueVec(), velocity_.trueVec(), time_, dt);
  }

  // Distribute the shared DOFs
  velocity_.distributeSharedDofs();
  displacement_.distributeSharedDofs();

  // Update the mesh with the new deformed nodes
  deformed_nodes_->Set(1.0, displacement_.gridFunc());
  deformed_nodes_->Add(1.0, *reference_nodes_);

  mesh_->NewNodes(*deformed_nodes_);

  cycle_ += 1;
}

NonlinearSolid::~NonlinearSolid() {}

void NonlinearSolid::InputOptions::defineInputFileSchema(axom::inlet::Table& table)
{
  // Polynomial interpolation order - currently up to 8th order is allowed
  table.addInt("order", "Order degree of the finite elements.").defaultValue(1).range(1, 8);

  // neo-Hookean material parameters
  table.addDouble("mu", "Shear modulus in the Neo-Hookean hyperelastic model.").defaultValue(0.25);
  table.addDouble("K", "Bulk modulus in the Neo-Hookean hyperelastic model.").defaultValue(5.0);

  auto& stiffness_solver_table =
      table.addTable("stiffness_solver", "Linear and Nonlinear stiffness Solver Parameters.");
  serac::mfem_ext::EquationSolver::DefineInputFileSchema(stiffness_solver_table);

  auto& dynamics_table = table.addTable("dynamics", "Parameters for mass matrix inversion");
  dynamics_table.addString("timestepper", "Timestepper (ODE) method to use");
  dynamics_table.addString("enforcement_method", "Time-varying constraint enforcement method to use");

  auto& bc_table = table.addGenericDictionary("boundary_conds", "Table of boundary conditions");
  serac::input::BoundaryConditionInputOptions::defineInputFileSchema(bc_table);

  auto& init_displ = table.addTable("initial_displacement", "Coefficient for initial condition");
  serac::input::CoefficientInputOptions::defineInputFileSchema(init_displ);
  auto& init_velo = table.addTable("initial_velocity", "Coefficient for initial condition");
  serac::input::CoefficientInputOptions::defineInputFileSchema(init_velo);
}

}  // namespace serac

using serac::DirichletEnforcementMethod;
using serac::NonlinearSolid;
using serac::TimestepMethod;

NonlinearSolid::InputOptions FromInlet<NonlinearSolid::InputOptions>::operator()(const axom::inlet::Table& base)
{
  NonlinearSolid::InputOptions result;

  result.order = base["order"];

  // Solver parameters
  auto stiffness_solver                  = base["stiffness_solver"];
  result.solver_options.H_lin_options    = stiffness_solver["linear"].get<serac::LinearSolverOptions>();
  result.solver_options.H_nonlin_options = stiffness_solver["nonlinear"].get<serac::NonlinearSolverOptions>();

  if (base.contains("dynamics")) {
    NonlinearSolid::TimesteppingOptions dyn_options;
    auto                                dynamics = base["dynamics"];

    // FIXME: Implement all supported methods as part of an ODE schema
    const static std::map<std::string, TimestepMethod> timestep_methods = {
        {"AverageAcceleration", TimestepMethod::AverageAcceleration}};
    std::string timestep_method = dynamics["timestepper"];
    SLIC_ERROR_IF(timestep_methods.count(timestep_method) == 0, "Unrecognized timestep method: " << timestep_method);
    dyn_options.timestepper = timestep_methods.at(timestep_method);

    // FIXME: Implement all supported methods as part of an ODE schema
    const static std::map<std::string, DirichletEnforcementMethod> enforcement_methods = {
        {"RateControl", DirichletEnforcementMethod::RateControl}};
    std::string enforcement_method = dynamics["enforcement_method"];
    SLIC_ERROR_IF(enforcement_methods.count(enforcement_method) == 0,
                  "Unrecognized enforcement method: " << enforcement_method);
    dyn_options.enforcement_method = enforcement_methods.at(enforcement_method);

    result.solver_options.dyn_options = std::move(dyn_options);
  }

  // Set the material parameters
  // neo-Hookean material parameters
  result.mu = base["mu"];
  result.K  = base["K"];

  result.boundary_conditions =
      base["boundary_conds"].get<std::unordered_map<std::string, serac::input::BoundaryConditionInputOptions>>();

  if (base.contains("initial_displacement")) {
    result.initial_displacement = base["initial_displacement"].get<serac::input::CoefficientInputOptions>();
  }
  if (base.contains("initial_velocity")) {
    result.initial_velocity = base["initial_velocity"].get<serac::input::CoefficientInputOptions>();
  }
  return result;
}<|MERGE_RESOLUTION|>--- conflicted
+++ resolved
@@ -40,15 +40,9 @@
   const auto& lin_options = options.H_lin_options;
   // If the user wants the AMG preconditioner with a linear solver, set the pfes
   // to be the displacement
-<<<<<<< HEAD
-  const auto& augmented_params = mfem_ext::AugmentAMGForElasticity(lin_params, displacement_.space());
-
-  nonlin_solver_ = mfem_ext::EquationSolver(mesh->GetComm(), augmented_params, params.H_nonlin_params);
-=======
-  const auto& augmented_options = augmentAMGForElasticity(lin_options, displacement_.space());
-
-  nonlin_solver_ = EquationSolver(mesh->GetComm(), augmented_options, options.H_nonlin_options);
->>>>>>> f8169d96
+  const auto& augmented_options = mfem_ext::AugmentAMGForElasticity(lin_options, displacement_.space());
+
+  nonlin_solver_ = mfem_ext::EquationSolver(mesh->GetComm(), augmented_options, options.H_nonlin_options);
 
   // Check for dynamic mode
   if (options.dyn_options) {

--- conflicted
+++ resolved
@@ -69,39 +69,35 @@
 {
   // This is the only other options stored in the input file that we can use
   // in the initialization stage
-<<<<<<< HEAD
-  setHyperelasticMaterialParameters(info.mu, info.K);
+  setHyperelasticMaterialParameters(options.mu, options.K);
 
   auto dim = mesh->Dimension();
-  if (info.initial_displacement) {
-    auto deform = info.initial_displacement->constructVector(dim);
+  if (options.initial_displacement) {
+    auto deform = options.initial_displacement->constructVector(dim);
     setDisplacement(deform);
   }
 
-  if (info.initial_velocity) {
-    auto velo = info.initial_velocity->constructVector(dim);
+  if (options.initial_velocity) {
+    auto velo = options.initial_velocity->constructVector(dim);
     setVelocity(velo);
   }
-  for (const auto& [name, bc] : info.boundary_conditions) {
+  for (const auto& [name, bc] : options.boundary_conditions) {
     // FIXME: Better naming for boundary conditions?
     if (name.find("displacement") != std::string::npos) {
-      if (bc.coef_info.isVector()) {
-        auto disp_coef = std::make_shared<mfem::VectorFunctionCoefficient>(bc.coef_info.constructVector(dim));
+      if (bc.coef_opts.isVector()) {
+        auto disp_coef = std::make_shared<mfem::VectorFunctionCoefficient>(bc.coef_opts.constructVector(dim));
         setDisplacementBCs(bc.attrs, disp_coef);
       } else {
-        auto disp_coef = std::make_shared<mfem::FunctionCoefficient>(bc.coef_info.constructScalar());
-        setDisplacementBCs(bc.attrs, disp_coef, bc.coef_info.component);
+        auto disp_coef = std::make_shared<mfem::FunctionCoefficient>(bc.coef_opts.constructScalar());
+        setDisplacementBCs(bc.attrs, disp_coef, bc.coef_opts.component);
       }
     } else if (name.find("traction") != std::string::npos) {
-      auto trac_coef = std::make_shared<mfem::VectorFunctionCoefficient>(bc.coef_info.constructVector(dim));
+      auto trac_coef = std::make_shared<mfem::VectorFunctionCoefficient>(bc.coef_opts.constructVector(dim));
       setTractionBCs(bc.attrs, trac_coef);
     } else {
       SLIC_WARNING("Ignoring boundary condition with unknown name: " << name);
     }
   }
-=======
-  setHyperelasticMaterialParameters(options.mu, options.K);
->>>>>>> 2dc4a2df
 }
 
 void NonlinearSolid::setDisplacementBCs(const std::set<int>&                     disp_bdr,
@@ -285,11 +281,7 @@
 
 NonlinearSolid::~NonlinearSolid() {}
 
-<<<<<<< HEAD
-void NonlinearSolid::InputInfo::defineInputFileSchema(axom::inlet::Table& table)
-=======
-void NonlinearSolid::InputOptions::defineInputFileSchema(axom::inlet::Table& table, const bool dynamic)
->>>>>>> 2dc4a2df
+void NonlinearSolid::InputOptions::defineInputFileSchema(axom::inlet::Table& table)
 {
   // Polynomial interpolation order
   table.addInt("order", "Order degree of the finite elements.").defaultValue(1);
@@ -302,30 +294,17 @@
       table.addTable("stiffness_solver", "Linear and Nonlinear stiffness Solver Parameters.");
   serac::EquationSolver::defineInputFileSchema(stiffness_solver_table);
 
-<<<<<<< HEAD
-  auto& mass_solver_table = table.addTable("mass_solver", "Parameters for mass matrix inversion");
-  mass_solver_table.addString("timestepper", "Timestepper (ODE) method to use");
-  mass_solver_table.addString("enforcement_method", "Time-varying constraint enforcement method to use");
+  auto& dynamics_table = table.addTable("dynamics", "Parameters for mass matrix inversion");
+  dynamics_table.addString("timestepper", "Timestepper (ODE) method to use");
+  dynamics_table.addString("enforcement_method", "Time-varying constraint enforcement method to use");
 
   auto& bc_table = table.addGenericDictionary("boundary_conds", "Boundary condition information");
-  serac::input::BoundaryConditionInputInfo::defineInputFileSchema(bc_table);
+  serac::input::BoundaryConditionInputOptions::defineInputFileSchema(bc_table);
 
   auto& init_displ = table.addTable("initial_displacement", "Coefficient for initial condition");
-  serac::input::CoefficientInputInfo::defineInputFileSchema(init_displ);
+  serac::input::CoefficientInputOptions::defineInputFileSchema(init_displ);
   auto& init_velo = table.addTable("initial_velocity", "Coefficient for initial condition");
-  serac::input::CoefficientInputInfo::defineInputFileSchema(init_velo);
-=======
-  // See comment in header - schema definitions should never be guarded by a conditional.
-  // This is a short-term patch.
-  if (dynamic) {
-    auto& dynamics_table = table.addTable("dynamics", "Parameters for mass matrix inversion");
-    dynamics_table.addString("timestepper", "Timestepper (ODE) method to use");
-    dynamics_table.addString("enforcement_method", "Time-varying constraint enforcement method to use");
-  }
-
-  auto& bc_table = table.addGenericArray("boundary_conds", "Boundary condition information");
-  serac::input::BoundaryConditionInputOptions::defineInputFileSchema(bc_table);
->>>>>>> 2dc4a2df
+  serac::input::CoefficientInputOptions::defineInputFileSchema(init_velo);
 }
 
 }  // namespace serac
@@ -341,15 +320,9 @@
   result.order = base["order"];
 
   // Solver parameters
-<<<<<<< HEAD
-  auto stiffness_solver                = base["stiffness_solver"];
-  result.solver_params.H_lin_params    = stiffness_solver["linear"].get<serac::LinearSolverParameters>();
-  result.solver_params.H_nonlin_params = stiffness_solver["nonlinear"].get<serac::NonlinearSolverParameters>();
-=======
   auto stiffness_solver                  = base["stiffness_solver"];
-  result.solver_options.H_lin_options    = stiffness_solver["linear"].get<serac::IterativeSolverOptions>();
+  result.solver_options.H_lin_options    = stiffness_solver["linear"].get<serac::LinearSolverOptions>();
   result.solver_options.H_nonlin_options = stiffness_solver["nonlinear"].get<serac::NonlinearSolverOptions>();
->>>>>>> 2dc4a2df
 
   if (base.contains("dynamics")) {
     NonlinearSolid::TimesteppingOptions dyn_options;
@@ -378,21 +351,14 @@
   result.mu = base["mu"];
   result.K  = base["K"];
 
-<<<<<<< HEAD
   result.boundary_conditions =
-      base["boundary_conds"].get<std::unordered_map<std::string, serac::input::BoundaryConditionInputInfo>>();
-=======
-  auto bdr_map = base["boundary_conds"].get<std::unordered_map<int, serac::input::BoundaryConditionInputOptions>>();
-  for (const auto& [idx, val] : bdr_map) {
-    result.boundary_conditions.push_back(val);
-  }
->>>>>>> 2dc4a2df
+      base["boundary_conds"].get<std::unordered_map<std::string, serac::input::BoundaryConditionInputOptions>>();
 
   if (base.contains("initial_displacement")) {
-    result.initial_displacement = base["initial_displacement"].get<serac::input::CoefficientInputInfo>();
+    result.initial_displacement = base["initial_displacement"].get<serac::input::CoefficientInputOptions>();
   }
   if (base.contains("initial_velocity")) {
-    result.initial_velocity = base["initial_velocity"].get<serac::input::CoefficientInputInfo>();
+    result.initial_velocity = base["initial_velocity"].get<serac::input::CoefficientInputOptions>();
   }
   return result;
 }
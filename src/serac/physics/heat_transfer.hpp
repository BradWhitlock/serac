// Copyright (c) 2019-2023, Lawrence Livermore National Security, LLC and
// other Serac Project Developers. See the top-level LICENSE file for
// details.
//
// SPDX-License-Identifier: (BSD-3-Clause)

/**
 * @file heat_transfer.hpp
 *
 * @brief An object containing the solver for a thermal conduction PDE
 */

#pragma once

#include "mfem.hpp"

#include "serac/physics/common.hpp"
#include "serac/physics/base_physics.hpp"
#include "serac/numerics/odes.hpp"
#include "serac/numerics/stdfunction_operator.hpp"
#include "serac/numerics/functional/functional.hpp"
#include "serac/physics/state/state_manager.hpp"
#include "serac/numerics/expr_template_ops.hpp"

namespace serac {

namespace heat_transfer {

/**
 * @brief Reasonable defaults for most thermal linear solver options
 */
const IterativeSolverOptions default_linear_options = {.rel_tol     = 1.0e-6,
                                                       .abs_tol     = 1.0e-12,
                                                       .print_level = 0,
                                                       .max_iter    = 200,
                                                       .lin_solver  = LinearSolver::GMRES,
                                                       .prec        = HypreSmootherPrec{mfem::HypreSmoother::Jacobi}};

/// the default direct solver option for solving the linear stiffness equations
const DirectSolverOptions direct_linear_options = {.print_level = 0};

/**
 * @brief Reasonable defaults for most thermal nonlinear solver options
 */
const NonlinearSolverOptions default_nonlinear_options = {
    .rel_tol = 1.0e-4, .abs_tol = 1.0e-8, .max_iter = 500, .print_level = 1};

/**
 * @brief Reasonable defaults for quasi-static thermal conduction simulations
 */
const SolverOptions default_static_options = {default_linear_options, default_nonlinear_options};

/**
 * @brief Reasonable defaults for quasi-static thermal conduction simulations with a direct solver
 */
const SolverOptions direct_static_options = {direct_linear_options, default_nonlinear_options};

/**
 * @brief Reasonable defaults for dynamic thermal conduction simulations
 */
const SolverOptions default_dynamic_options = {
    default_linear_options, default_nonlinear_options,
    TimesteppingOptions{TimestepMethod::BackwardEuler, DirichletEnforcementMethod::RateControl}};

/**
 * @brief Reasonable defaults for dynamic thermal conduction simulations with a direct solver
 */
const SolverOptions direct_dynamic_options = {
    direct_linear_options, default_nonlinear_options,
    TimesteppingOptions{TimestepMethod::BackwardEuler, DirichletEnforcementMethod::RateControl}};

}  // namespace heat_transfer

/**
 * @brief An object containing the solver for a thermal conduction PDE
 *
 * This is a generic linear thermal diffusion oeprator of the form
 *
 * \f[
 * \mathbf{M} \frac{\partial \mathbf{u}}{\partial t} = -\kappa \mathbf{K} \mathbf{u} + \mathbf{f}
 * \f]
 *
 *  where \f$\mathbf{M}\f$ is a mass matrix, \f$\mathbf{K}\f$ is a stiffness matrix, \f$\mathbf{u}\f$ is the
 *  temperature degree of freedom vector, and \f$\mathbf{f}\f$ is a thermal load vector.
 */
template <int order, int dim, typename parameters = Parameters<>,
          typename parameter_indices = std::make_integer_sequence<int, parameters::n>>
class HeatTransfer;

/// @overload
template <int order, int dim, typename... parameter_space, int... parameter_indices>
class HeatTransfer<order, dim, Parameters<parameter_space...>, std::integer_sequence<int, parameter_indices...>>
    : public BasePhysics {
public:
  //! @cond Doxygen_Suppress
  static constexpr int  VALUE = 0, DERIVATIVE = 1;
  static constexpr int  SHAPE = 2;
  static constexpr auto I     = Identity<dim>();
  //! @endcond

  /// @brief The total number of non-parameter state variables (temperature, dtemp_dt, shape) passed to the FEM
  /// integrators
  static constexpr auto NUM_STATE_VARS = 3;

  /**
   * @brief Construct a new Thermal Functional Solver object
   *
   * @param[in] options The system linear and nonlinear solver and timestepping parameters
   * @param[in] name An optional name for the physics module instance
   * used by an underlying material model or load
   * @param[in] pmesh The mesh to conduct the simulation on, if different than the default mesh
   */
  HeatTransfer(const SolverOptions& options, const std::string& name = {}, mfem::ParMesh* pmesh = nullptr)
      : BasePhysics(NUM_STATE_VARS, order, name, pmesh),
        temperature_(StateManager::newState(
            FiniteElementState::Options{
                .order = order, .vector_dim = 1, .name = detail::addPrefix(name, "temperature")},
            sidre_datacoll_id_)),
        adjoint_temperature_(StateManager::newState(
            FiniteElementState::Options{
                .order = order, .vector_dim = 1, .name = detail::addPrefix(name, "adjoint_temperature")},
            sidre_datacoll_id_)),
        residual_with_bcs_(temperature_.space().TrueVSize()),
        ode_(temperature_.space().TrueVSize(),
             {.time = ode_time_point_, .u = u_, .dt = dt_, .du_dt = previous_, .previous_dt = previous_dt_},
             nonlin_solver_, bcs_)
  {
    SLIC_ERROR_ROOT_IF(mesh_.Dimension() != dim,
                       axom::fmt::format("Compile time dimension and runtime mesh dimension mismatch"));

    states_.push_back(&temperature_);
    states_.push_back(&adjoint_temperature_);

    parameters_.resize(sizeof...(parameter_space));

    // Create a pack of the primal field and parameter finite element spaces
    mfem::ParFiniteElementSpace* test_space = &temperature_.space();

    std::array<const mfem::ParFiniteElementSpace*, sizeof...(parameter_space) + NUM_STATE_VARS> trial_spaces;
    trial_spaces[0] = &temperature_.space();
    trial_spaces[1] = &temperature_.space();
    trial_spaces[2] = &shape_displacement_.space();

    if constexpr (sizeof...(parameter_space) > 0) {
      tuple<parameter_space...> types{};
      for_constexpr<sizeof...(parameter_space)>([&](auto i) {
        auto [fes, fec] =
            generateParFiniteElementSpace<typename std::remove_reference<decltype(get<i>(types))>::type>(&mesh_);
        parameters_[i].trial_space       = std::move(fes);
        parameters_[i].trial_collection  = std::move(fec);
        trial_spaces[i + NUM_STATE_VARS] = parameters_[i].trial_space.get();
      });
    }

    residual_ = std::make_unique<Functional<test(scalar_trial, scalar_trial, shape_trial, parameter_space...)>>(
        test_space, trial_spaces);

    nonlin_solver_ = mfem_ext::EquationSolver(mesh_.GetComm(), options.linear, options.nonlinear);
    nonlin_solver_.SetOperator(residual_with_bcs_);

    // Check for dynamic mode
    if (options.dynamic) {
      ode_.SetTimestepper(options.dynamic->timestepper);
      ode_.SetEnforcementMethod(options.dynamic->enforcement_method);
      is_quasistatic_ = false;
    } else {
      is_quasistatic_ = true;
    }

    dt_          = 0.0;
    previous_dt_ = -1.0;

    int true_size = temperature_.space().TrueVSize();
    u_.SetSize(true_size);
    u_predicted_.SetSize(true_size);

    previous_.SetSize(true_size);
    previous_ = 0.0;

    zero_.SetSize(true_size);
    zero_ = 0.0;

    shape_displacement_  = 0.0;
    temperature_         = 0.0;
    adjoint_temperature_ = 0.0;
  }

  /**
   * @brief Set essential temperature boundary conditions (strongly enforced)
   *
   * @param[in] temp_bdr The boundary attributes on which to enforce a temperature
   * @param[in] temp The prescribed boundary temperature function
   */
  void setTemperatureBCs(const std::set<int>& temp_bdr, std::function<double(const mfem::Vector& x, double t)> temp)
  {
    // Project the coefficient onto the grid function
    temp_bdr_coef_ = std::make_shared<mfem::FunctionCoefficient>(temp);

    bcs_.addEssential(temp_bdr, temp_bdr_coef_, temperature_.space());
  }

  /**
   * @brief Advance the timestep
   *
   * @param[inout] dt The timestep to advance. For adaptive time integration methods, the actual timestep is returned.
   */
  void advanceTimestep(double& dt) override
  {
    if (is_quasistatic_) {
      time_ += dt;
      // Project the essential boundary coefficients
      for (auto& bc : bcs_.essentials()) {
        bc.setDofs(temperature_, time_);
      }
      nonlin_solver_.Mult(zero_, temperature_);
    } else {
      SLIC_ASSERT_MSG(gf_initialized_[0], "Thermal state not initialized!");

      // Step the time integrator
      // Note that the ODE solver handles the essential boundary condition application itself
      ode_.Step(temperature_, time_, dt);
    }
    cycle_ += 1;
  }

  /**
   * @brief Set the thermal material model for the physics solver
   *
   * @tparam MaterialType The thermal material type
   * @param material A material containing heat capacity and thermal flux evaluation information
   *
   * @pre material must be a object that can be called with the following arguments:
   *    1. `tensor<T,dim> x` the spatial position of the material evaluation call
   *    2. `T temperature` the current temperature at the quadrature point
   *    3. `tensor<T,dim>` the spatial gradient of the temperature at the quadrature point
   *    4. `tuple{value, derivative}`, a tuple of values and derivatives for each parameter field
   *            specified in the `DependsOn<...>` argument.
   *
   * @note The actual types of these arguments passed will be `double`, `tensor<double, ... >` or tuples thereof
   *    when doing direct evaluation. When differentiating with respect to one of the inputs, its stored
   *    values will change to `dual` numbers rather than `double`. (e.g. `tensor<double,3>` becomes `tensor<dual<...>,
   * 3>`)
   *
   * @pre MaterialType must return a serac::tuple of volumetric heat capacity and thermal flux when operator() is called
   * with the arguments listed above.
   */
  template <int... active_parameters, typename MaterialType>
  void setMaterial(DependsOn<active_parameters...>, MaterialType material)
  {
    residual_->AddDomainIntegral(
        Dimension<dim>{}, DependsOn<0, 1, 2, active_parameters + NUM_STATE_VARS...>{},
        [material](auto x, auto temperature, auto dtemp_dt, auto shape, auto... params) {
          // Get the value and the gradient from the input tuple
          auto [u, du_dX] = temperature;
          auto [p, dp_dX] = shape;
          auto du_dt      = get<VALUE>(dtemp_dt);

          auto I_plus_dp_dX     = I + dp_dX;
          auto inv_I_plus_dp_dX = inv(I_plus_dp_dX);
          auto det_I_plus_dp_dX = det(I_plus_dp_dX);

          // Note that the current configuration x = X + p, where X is the original reference
          // configuration and p is the shape displacement. We need the gradient with
          // respect to the perturbed reference configuration x = X + p for the material model. Therefore, we calculate
          // du/dx = du/dX * dX/dx = du/dX * (dx/dX)^-1 = du/dX * (I + dp/dX)^-1

          auto du_dx = dot(du_dX, inv_I_plus_dp_dX);

          auto [heat_capacity, heat_flux] = material(x + p, u, du_dx, params...);

          // Note that the return is integrated in the perturbed reference
          // configuration, hence the det(I + dp_dx) = det(dx/dX)
          return serac::tuple{heat_capacity * du_dt * det_I_plus_dp_dX,
                              -1.0 * dot(inv_I_plus_dp_dX, heat_flux) * det_I_plus_dp_dX};
        },
        mesh_);
  }

  /// @overload
  template <typename MaterialType>
  void setMaterial(MaterialType material)
  {
    setMaterial(DependsOn<>{}, material);
  }

  /**
   * @brief Set the underlying finite element state to a prescribed temperature
   *
   * @param temp The function describing the temperature field
   */
  void setTemperature(std::function<double(const mfem::Vector& x, double t)> temp)
  {
    // Project the coefficient onto the grid function
    mfem::FunctionCoefficient temp_coef(temp);

    temp_coef.SetTime(time_);
    temperature_.project(temp_coef);
    gf_initialized_[0] = true;
  }

  /**
   * @brief Set the thermal source function
   *
   * @tparam SourceType The type of the source function
   * @param source_function A source function for a prescribed thermal load
   *
   * @pre source_function must be a object that can be called with the following arguments:
   *    1. `tensor<T,dim> x` the spatial coordinates for the quadrature point
   *    2. `double t` the time (note: time will be handled differently in the future)
   *    3. `T temperature` the current temperature at the quadrature point
   *    4. `tensor<T,dim>` the spatial gradient of the temperature at the quadrature point
   *    5. `tuple{value, derivative}`, a variadic list of tuples (each with a values and derivative),
   *            one tuple for each of the trial spaces specified in the `DependsOn<...>` argument.
   *
   * @note The actual types of these arguments passed will be `double`, `tensor<double, ... >` or tuples thereof
   *    when doing direct evaluation. When differentiating with respect to one of the inputs, its stored
   *    values will change to `dual` numbers rather than `double`. (e.g. `tensor<double,3>` becomes `tensor<dual<...>,
   * 3>`)
   */
  template <int... active_parameters, typename SourceType>
  void setSource(DependsOn<active_parameters...>, SourceType source_function)
  {
    residual_->AddDomainIntegral(
        Dimension<dim>{}, DependsOn<0, 1, 2, active_parameters + NUM_STATE_VARS...>{},
        [source_function, this](auto x, auto temperature, auto /* dtemp_dt */, auto shape, auto... params) {
          // Get the value and the gradient from the input tuple
          auto [u, du_dX] = temperature;
          auto [p, dp_dX] = shape;

          auto I_plus_dp_dX = I + dp_dX;

          // Note that the current configuration x = X + p, where X is the original reference
          // configuration and p is the shape displacement. We need the gradient with
          // respect to the perturbed reference configuration x = X + p for the material model. Therefore, we calculate
          // du/dx = du/dX * dX/dx = du/dX * (dx/dX)^-1 = du/dX * (I + dp/dX)^-1

          auto du_dx = dot(du_dX, inv(I_plus_dp_dX));

          auto source = source_function(x + p, ode_time_point_, u, du_dx, params...);

          // Return the source and the flux as a tuple
          return serac::tuple{-1.0 * source * det(I_plus_dp_dX), serac::zero{}};
        },
        mesh_);
  }

  /// @overload
  template <typename SourceType>
  void setSource(SourceType source_function)
  {
    setSource(DependsOn<>{}, source_function);
  }

  /**
   * @brief Set the thermal flux boundary condition
   *
   * @tparam FluxType The type of the thermal flux object
   * @param flux_function A function describing the flux applied to a boundary
   *
   * @pre FluxType must be a object that can be called with the following arguments:
   *    1. `tensor<T,dim> x` the spatial coordinates for the quadrature point
   *    2. `tensor<T,dim> n` the outward-facing unit normal for the quadrature point
   *    3. `double t` the time (note: time will be handled differently in the future)
   *    4. `T temperature` the current temperature at the quadrature point
   *    4. `tuple{value, derivative}`, a variadic list of tuples (each with a values and derivative),
   *            one tuple for each of the trial spaces specified in the `DependsOn<...>` argument.
   *
   * @note The actual types of these arguments passed will be `double`, `tensor<double, ... >` or tuples thereof
   *    when doing direct evaluation. When differentiating with respect to one of the inputs, its stored
   *    values will change to `dual` numbers rather than `double`. (e.g. `tensor<double,3>` becomes `tensor<dual<...>,
   * 3>`)
   *
   * @note: until mfem::GetFaceGeometricFactors implements their JACOBIANS option,
   * (or we implement a replacement kernel ourselves) we are not able to compute
   * shape sensitivities for boundary integrals.
   */
  template <int... active_parameters, typename FluxType>
  void setFluxBCs(DependsOn<active_parameters...>, FluxType flux_function)
  {
    residual_->AddBoundaryIntegral(
        Dimension<dim - 1>{}, DependsOn<0, 1, 2, active_parameters + NUM_STATE_VARS...>{},
        [this, flux_function](auto x, auto n, auto u, auto /* dtemp_dt */, auto shape, auto... params) {
          auto p    = get<VALUE>(shape);
          auto temp = get<VALUE>(u);
          return flux_function(x + p, n, ode_time_point_, temp, params...);
        },
        mesh_);
  }

  /// @overload
  template <typename FluxType>
  void setFluxBCs(FluxType flux_function)
  {
    setFluxBCs(DependsOn<>{}, flux_function);
  }

  /**
   * @brief Set the underlying finite element state to a prescribed shape displacement
   *
   * This field will perturb the mesh nodes as required by shape optimization workflows.
   *
   * @param shape_disp The function describing the shape displacement field
   */
  void setShapeDisplacement(std::function<void(const mfem::Vector& x, mfem::Vector& shape_disp)> shape_disp)
  {
    // Project the coefficient onto the grid function
    mfem::VectorFunctionCoefficient shape_disp_coef(dim, shape_disp);
    shape_displacement_.project(shape_disp_coef);
  }

  /// @overload
  void setShapeDisplacement(FiniteElementState& shape_disp) { shape_displacement_ = shape_disp; }

  /**
   * @brief Get the temperature state
   *
   * @return A reference to the current temperature finite element state
   */
  const serac::FiniteElementState& temperature() const { return temperature_; };

  /// @overload
  serac::FiniteElementState& temperature() { return temperature_; };

  /**
   * @brief Get the adjoint temperature state
   *
   * @return A reference to the current adjoint temperature finite element state
   */
  const serac::FiniteElementState& adjointTemperature() const { return adjoint_temperature_; };

  /// @overload
  serac::FiniteElementState& adjointTemperature() { return adjoint_temperature_; };

  /**
   * @brief Accessor for getting named finite element state fields from the physics modules
   *
   * @param state_name The name of the Finite Element State to retrieve
   * @return The named Finite Element State
   */
  const FiniteElementState& state(const std::string& state_name) override
  {
    if (state_name == "temperature") {
      return temperature_;
    } else if (state_name == "adjoint_temperature") {
      return adjoint_temperature_;
    }

    SLIC_ERROR_ROOT(axom::fmt::format("State '{}' requestion from solid mechanics module '{}', but it doesn't exist",
                                      state_name, name_));
    return temperature_;
  }

  /**
   * @brief Get a vector of the finite element state solution variable names
   *
   * @return The solution variable names
   */
  virtual std::vector<std::string> stateNames() override
  {
    return std::vector<std::string>{{"temperature"}, {"adjoint_temperature"}};
  }

  /**
   * @brief Complete the initialization and allocation of the data structures.
   *
   * This must be called before AdvanceTimestep().
   */
  void completeSetup() override
  {
    // Build the dof array lookup tables
    temperature_.space().BuildDofToArrays();

    if (is_quasistatic_) {
      residual_with_bcs_ = mfem_ext::StdFunctionOperator(
          temperature_.space().TrueVSize(),

          [this](const mfem::Vector& u, mfem::Vector& r) {
            r = (*residual_)(u, zero_, shape_displacement_, *parameters_[parameter_indices].state...);
            r.SetSubVector(bcs_.allEssentialTrueDofs(), 0.0);
          },

          [this](const mfem::Vector& u) -> mfem::Operator& {
            auto [r, drdu] = (*residual_)(differentiate_wrt(u), zero_, shape_displacement_,
                                          *parameters_[parameter_indices].state...);
            J_             = assemble(drdu);
            J_e_           = bcs_.eliminateAllEssentialDofsFromMatrix(*J_);
            return *J_;
          });

    } else {
      residual_with_bcs_ = mfem_ext::StdFunctionOperator(
          temperature_.space().TrueVSize(),

          [this](const mfem::Vector& du_dt, mfem::Vector& r) {
            add(1.0, u_, dt_, du_dt, u_predicted_);
            r = (*residual_)(u_predicted_, du_dt, shape_displacement_, *parameters_[parameter_indices].state...);
            r.SetSubVector(bcs_.allEssentialTrueDofs(), 0.0);
          },

          [this](const mfem::Vector& du_dt) -> mfem::Operator& {
            add(1.0, u_, dt_, du_dt, u_predicted_);

            // K := dR/du
            auto K = serac::get<DERIVATIVE>((*residual_)(differentiate_wrt(u_predicted_), du_dt, shape_displacement_,
                                                         *parameters_[parameter_indices].state...));
            std::unique_ptr<mfem::HypreParMatrix> k_mat(assemble(K));

            // M := dR/du_dot
            auto M = serac::get<DERIVATIVE>((*residual_)(u_predicted_, differentiate_wrt(du_dt), shape_displacement_,
                                                         *parameters_[parameter_indices].state...));
            std::unique_ptr<mfem::HypreParMatrix> m_mat(assemble(M));

            // J := M + dt K
            J_.reset(mfem::Add(1.0, *m_mat, dt_, *k_mat));
            J_e_ = bcs_.eliminateAllEssentialDofsFromMatrix(*J_);

            return *J_;
          });
    }
  }

  /**
   * @brief Solve the adjoint problem
   * @pre It is expected that the forward analysis is complete and the current temperature state is valid
   * @pre The adjoint load maps are expected to contain a single entry named "temperature"
   * @note If the essential boundary dual is not specified, homogeneous essential boundary conditions are applied to
   * the adjoint system
   *
   * @param adjoint_loads An unordered map containing finite element duals representing the RHS of the adjoint equations
   * indexed by their name
<<<<<<< HEAD
   * @param adjoint_with_essential_boundary A unordered map containing finite element duals representing the
   * non-homogeneous essential boundary condition data for the adjoint problem indexed their name
=======
   * @param duals_with_essential_boundary An unordered map containing finite element duals representing the
   * non-homogenous essential boundary condition data for the adjoint problem indexed by their name
>>>>>>> 2a50a5ec
   * @return An unordered map of the adjoint solutions indexed by their name. It has a single entry named
   * "adjoint_temperature"
   */
  const std::unordered_map<std::string, const serac::FiniteElementState&> solveAdjoint(
      std::unordered_map<std::string, const serac::FiniteElementDual&>  adjoint_loads,
      std::unordered_map<std::string, const serac::FiniteElementState&> adjoint_with_essential_boundary = {}) override
  {
    SLIC_ERROR_ROOT_IF(adjoint_loads.size() != 1,
                       "Adjoint load container is not the expected size of 1 in the heat transfer module.");

    auto temp_adjoint_load = adjoint_loads.find("temperature");

    SLIC_ERROR_ROOT_IF(temp_adjoint_load == adjoint_loads.end(), "Adjoint load for \"temperature\" not found.");

    mfem::HypreParVector adjoint_load_vector(temp_adjoint_load->second);

    // Add the sign correction to move the term to the RHS
    adjoint_load_vector *= -1.0;

    auto& lin_solver = nonlin_solver_.LinearSolver();

    // By default, use a homogeneous essential boundary condition
    mfem::HypreParVector adjoint_essential(temp_adjoint_load->second);
    adjoint_essential = 0.0;

    auto [r, drdu] = (*residual_)(differentiate_wrt(temperature_), zero_, shape_displacement_,
                                  *parameters_[parameter_indices].state...);
    auto jacobian  = assemble(drdu);
    auto J_T       = std::unique_ptr<mfem::HypreParMatrix>(jacobian->Transpose());

    // If we have a non-homogeneous essential boundary condition, extract it from the given state
    auto essential_adjoint_temp = adjoint_with_essential_boundary.find("temperature");

    if (essential_adjoint_temp != adjoint_with_essential_boundary.end()) {
      adjoint_essential = essential_adjoint_temp->second;
    } else {
      // If the essential adjoint load container does not have a temperature dual but it has a non-zero size, the
      // user has supplied an incorrectly-named dual vector.
      SLIC_ERROR_IF(adjoint_with_essential_boundary.size() != 0,
                    "Essential adjoint boundary condition given for an unexpected primal field. Expected adjoint "
                    "boundary condition named \"temperature\".");
    }

    for (const auto& bc : bcs_.essentials()) {
      bc.apply(*J_T, adjoint_load_vector, adjoint_essential);
    }

    lin_solver.SetOperator(*J_T);
    lin_solver.Mult(adjoint_load_vector, adjoint_temperature_);

    // Reset the equation solver to use the full nonlinear residual operator
    nonlin_solver_.SetOperator(residual_with_bcs_);

    return {{"adjoint_temperature", adjoint_temperature_}};
  }

  /**
   * @brief Compute the implicit sensitivity of the quantity of interest used in defining the load for the adjoint
   * problem with respect to the parameter field
   *
   * @tparam parameter_field The index of the parameter to take a derivative with respect to
   * @return The sensitivity with respect to the parameter
   *
   * @pre `solveAdjoint` with an appropriate adjoint load must be called prior to this method.
   */
  FiniteElementDual& computeSensitivity(size_t parameter_field) override
  {
    SLIC_ASSERT_MSG(parameter_field < sizeof...(parameter_indices),
                    axom::fmt::format("Invalid parameter index '{}' reqested for sensitivity."));

    auto drdparam     = serac::get<1>(d_residual_d_[parameter_field]());
    auto drdparam_mat = assemble(drdparam);

    drdparam_mat->MultTranspose(adjoint_temperature_, *parameters_[parameter_field].sensitivity);

    return *parameters_[parameter_field].sensitivity;
  }

  /**
   * @brief Compute the implicit sensitivity of the quantity of interest used in defining the load for the adjoint
   * problem with respect to the shape displacement field
   *
   * @return The sensitivity with respect to the shape displacement
   *
   * @pre `solveAdjoint` with an appropriate adjoint load must be called prior to this method.
   */
  FiniteElementDual& computeShapeSensitivity() override
  {
    auto drdshape = serac::get<DERIVATIVE>((*residual_)(DifferentiateWRT<SHAPE>{}, temperature_, zero_,
                                                        shape_displacement_, *parameters_[parameter_indices].state...));

    auto drdshape_mat = assemble(drdshape);

    drdshape_mat->MultTranspose(adjoint_temperature_, shape_displacement_sensitivity_);

    return shape_displacement_sensitivity_;
  }

  /// Destroy the Thermal Solver object
  virtual ~HeatTransfer() = default;

protected:
  /// The compile-time finite element trial space for thermal conduction (H1 of order p)
  using scalar_trial = H1<order>;

  /// The compile-time finite element trial space for shape displacement (vector H1 of order 1)
  using shape_trial = H1<1, dim>;

  /// The compile-time finite element test space for thermal conduction (H1 of order p)
  using test = H1<order>;

  /// The temperature finite element state
  serac::FiniteElementState temperature_;

  /// The adjoint temperature finite element state
  serac::FiniteElementState adjoint_temperature_;

  /// serac::Functional that is used to calculate the residual and its derivatives
  std::unique_ptr<Functional<test(scalar_trial, scalar_trial, shape_trial, parameter_space...)>> residual_;

  /// Assembled mass matrix
  std::unique_ptr<mfem::HypreParMatrix> M_;

  /// Coefficient containing the essential boundary values
  std::shared_ptr<mfem::Coefficient> temp_bdr_coef_;

  /**
   * @brief mfem::Operator that describes the weight residual
   * and its gradient with respect to temperature
   */
  mfem_ext::StdFunctionOperator residual_with_bcs_;

  /**
   * @brief the ordinary differential equation that describes
   * how to solve for the time derivative of temperature, given
   * the current temperature and source terms
   */
  mfem_ext::FirstOrderODE ode_;

  /// the specific methods and tolerances specified to solve the nonlinear residual equations
  mfem_ext::EquationSolver nonlin_solver_;

  /// Assembled sparse matrix for the Jacobian
  std::unique_ptr<mfem::HypreParMatrix> J_;

  /// rows and columns of J_ that have been separated out
  /// because are associated with essential boundary conditions
  std::unique_ptr<mfem::HypreParMatrix> J_e_;

  /// The current timestep
  double dt_;

  /// The previous timestep
  double previous_dt_;

  /// An auxilliary zero vector
  mfem::Vector zero_;

  /// Predicted temperature true dofs
  mfem::Vector u_;

  /// Predicted temperature true dofs
  mfem::Vector u_predicted_;

  /// Previous value of du_dt used to prime the pump for the nonlinear solver
  mfem::Vector previous_;

  /// @brief Array functions computing the derivative of the residual with respect to each given parameter
  /// @note This is needed so the user can ask for a specific sensitivity at runtime as opposed to it being a
  /// template parameter.
  std::array<std::function<decltype((*residual_)(DifferentiateWRT<0>{}, temperature_, zero_, shape_displacement_,
                                                 *parameters_[parameter_indices].state...))()>,
             sizeof...(parameter_indices)>
      d_residual_d_ = {[&]() {
        return (*residual_)(DifferentiateWRT<NUM_STATE_VARS + parameter_indices>{}, temperature_, zero_,
                            shape_displacement_, *parameters_[parameter_indices].state...);
      }...};
};

}  // namespace serac<|MERGE_RESOLUTION|>--- conflicted
+++ resolved
@@ -528,13 +528,8 @@
    *
    * @param adjoint_loads An unordered map containing finite element duals representing the RHS of the adjoint equations
    * indexed by their name
-<<<<<<< HEAD
-   * @param adjoint_with_essential_boundary A unordered map containing finite element duals representing the
-   * non-homogeneous essential boundary condition data for the adjoint problem indexed their name
-=======
    * @param duals_with_essential_boundary An unordered map containing finite element duals representing the
-   * non-homogenous essential boundary condition data for the adjoint problem indexed by their name
->>>>>>> 2a50a5ec
+   * non-homogeneous essential boundary condition data for the adjoint problem indexed by their name
    * @return An unordered map of the adjoint solutions indexed by their name. It has a single entry named
    * "adjoint_temperature"
    */

// Copyright (c) 2019-2023, Lawrence Livermore National Security, LLC and
// other Serac Project Developers. See the top-level LICENSE file for
// details.
//
// SPDX-License-Identifier: (BSD-3-Clause)

#include <fstream>

#include <gtest/gtest.h>
#include "mfem.hpp"

#include "serac/serac_config.hpp"
#include "serac/infrastructure/initialize.hpp"
#include "serac/infrastructure/terminator.hpp"
#include "serac/mesh/mesh_utils.hpp"
#include "serac/physics/state/state_manager.hpp"
#include "serac/physics/thermomechanics.hpp"

using namespace serac;

template <typename T>
auto greenStrain(const tensor<T, 3, 3>& grad_u)
{
  return 0.5 * (grad_u + transpose(grad_u) + dot(transpose(grad_u), grad_u));
}

struct ParameterizedThermoelasticMaterial {
  using State = Empty;

  static constexpr int VALUE = 0, GRADIENT = 1;

  double density;    ///< density
  double E;          ///< Young's modulus
  double nu;         ///< Poisson's ratio
  double theta_ref;  ///< datum temperature for thermal expansion

  template <typename T1, typename T2, typename T3>
  auto operator()(State& /*state*/, const tensor<T1, 3, 3>& grad_u, T2 temperature,
                  T3 coefficient_of_thermal_expansion) const
  {
    auto theta = get<VALUE>(temperature);
    auto alpha = get<VALUE>(coefficient_of_thermal_expansion);

    const double          K    = E / (3.0 * (1.0 - 2.0 * nu));
    const double          G    = 0.5 * E / (1.0 + nu);
    static constexpr auto I    = Identity<3>();
    auto                  F    = grad_u + I;
    const auto            Eg   = greenStrain(grad_u);
    const auto            trEg = tr(Eg);

    const auto S = 2.0 * G * dev(Eg) + K * (trEg - 3.0 * alpha * (theta - theta_ref)) * I;
    const auto P = dot(F, S);
    return dot(P, transpose(F));
  }
};

TEST(Thermomechanics, ParameterizedMaterial)
{
  constexpr int p                   = 1;
  constexpr int dim                 = 3;
  int           serial_refinement   = 0;
  int           parallel_refinement = 0;

  // Create DataStore
  axom::sidre::DataStore datastore;
  serac::StateManager::initialize(datastore, "parameterized_thermomechanics");

  size_t radial_divisions   = 3;
  size_t angular_divisions  = 16;
  size_t vertical_divisions = 8;

  double inner_radius = 1.0;
  double outer_radius = 1.25;
  double height       = 2.0;

  {
    // clang-format off
    auto mesh = mesh::refineAndDistribute(build_hollow_quarter_cylinder(radial_divisions, 
                                                                        angular_divisions, 
                                                                        vertical_divisions,
                                                                        inner_radius, 
                                                                        outer_radius, 
                                                                        height), serial_refinement, parallel_refinement);

    // clang-format on
    serac::StateManager::setMesh(std::move(mesh));
  }

  SolidMechanics<p, dim, Parameters<H1<p>, H1<p> > > simulation(
      {DirectSolverOptions{}, IterativeNonlinearSolverOptions{.rel_tol       = 1.0e-12,
                                                              .abs_tol       = 1.0e-12,
                                                              .max_iter      = 30,
                                                              .print_level   = 1,
                                                              .nonlin_solver = NonlinearSolver::KINPicard}},
      GeometricNonlinearities::On, "thermomechanics_simulation");

  double density   = 1.0;     ///< density
  double E         = 1000.0;  ///< Young's modulus
  double nu        = 0.25;    ///< Poisson's ratio
  double theta_ref = 0.0;     ///< datum temperature for thermal expansion

  ParameterizedThermoelasticMaterial material{density, E, nu, theta_ref};

  simulation.setMaterial(DependsOn<0, 1>{}, material);

  FiniteElementState temperature(StateManager::newState(FiniteElementState::Options{.order = p, .name = "theta"}));
  temperature = theta_ref;
  simulation.setParameter(0, temperature);

  double             alpha0    = 1.0e-3;
  auto               alpha_fec = std::unique_ptr<mfem::FiniteElementCollection>(new mfem::H1_FECollection(p, dim));
  FiniteElementState alpha(StateManager::newState(FiniteElementState::Options{.order = p, .name = "alpha"}));
  alpha = alpha0;
  simulation.setParameter(1, alpha);

  // set up essential boundary conditions
  std::set<int> x_equals_0 = {4};
  std::set<int> y_equals_0 = {2};
  std::set<int> z_equals_0 = {1};

  auto zero_scalar = [](const mfem::Vector&) -> double { return 0.0; };
  simulation.setDisplacementBCs(x_equals_0, zero_scalar, 0);
  simulation.setDisplacementBCs(y_equals_0, zero_scalar, 1);
  simulation.setDisplacementBCs(z_equals_0, zero_scalar, 2);

  // set up initial conditions
  auto zero_vector = [](const mfem::Vector&, mfem::Vector& u) -> void { u = 0.0; };
  simulation.setDisplacement(zero_vector);

  // Finalize the data structures
  simulation.completeSetup();

  simulation.outputState("paraview");

  // Perform the quasi-static solve
  double dt   = 1.0;
  temperature = theta_ref + 1.0;
  simulation.advanceTimestep(dt);

  // define quantities of interest
  auto& mesh = serac::StateManager::mesh();

  Functional<double(H1<p, dim>)> qoi({&simulation.displacement().space()});
  qoi.AddSurfaceIntegral(
      DependsOn<0>{},
      [=](auto x, auto n, auto displacement) {
        auto [u, du_dxi] = displacement;
        return dot(u, n) * ((x[2] > 0.99 * height) ? 1.0 : 0.0);
      },
      mesh);

  double initial_qoi = qoi(simulation.displacement());
  SLIC_INFO_ROOT(axom::fmt::format("vertical displacement integrated over the top surface: {}", initial_qoi));

  Functional<double(H1<p, dim>)> area({&simulation.displacement().space()});
  area.AddSurfaceIntegral(
      DependsOn<>{}, [=](auto x, auto /*n*/) { return (x[2] > 0.99 * height) ? 1.0 : 0.0; }, mesh);

  double top_area = area(simulation.displacement());

  SLIC_INFO_ROOT(axom::fmt::format("total area of the top surface: {}", top_area));

  double exact_area = M_PI_4 * ((outer_radius * outer_radius) - (inner_radius * inner_radius));

  SLIC_INFO_ROOT(axom::fmt::format("exact area of the top surface: {}", exact_area));

  double avg_disp = qoi(simulation.displacement()) / area(simulation.displacement());

  SLIC_INFO_ROOT(axom::fmt::format("average vertical displacement: {}", avg_disp));

  double deltaT = 1.0;
  SLIC_INFO_ROOT(axom::fmt::format("expected average vertical displacement: {}", alpha0 * deltaT * height));

  serac::FiniteElementDual adjoint_load(simulation.displacement().space(), "adjoint_load");
  auto                     dqoi_du = get<1>(qoi(DifferentiateWRT<0>{}, simulation.displacement()));
  adjoint_load                     = *assemble(dqoi_du);

  simulation.solveAdjoint({{"displacement", adjoint_load}});

  auto& dqoi_dalpha = simulation.computeSensitivity(1);

  double epsilon = 1.0e-6;
  auto   dalpha  = alpha.CreateCompatibleVector();
  dalpha.Randomize(0);
  alpha += epsilon * dalpha;

  // rerun the simulation to the beginning,
  // but this time use perturbed values of alpha
  simulation.setDisplacement(zero_vector);

  simulation.advanceTimestep(dt);

  double final_qoi = qoi(simulation.displacement());

  double adjoint_qoi_derivative = mfem::InnerProduct(dqoi_dalpha, dalpha);
  double fd_qoi_derivative      = (final_qoi - initial_qoi) / epsilon;

  // compare the expected change in the QoI to the actual change:
  SLIC_INFO_ROOT(
      axom::fmt::format("directional derivative of QoI by adjoint-state method: {}", adjoint_qoi_derivative));
  SLIC_INFO_ROOT(axom::fmt::format("directional derivative of QoI by finite-difference:    {}", fd_qoi_derivative));

  EXPECT_NEAR(0.0, (fd_qoi_derivative - adjoint_qoi_derivative) / fd_qoi_derivative, 5.0e-6);
}

// output:
<<<<<<< HEAD
// vertical displacement integrated over the top surface: 0.000881714
=======
// vertical displacement integrated over the top surface: 0.000883477
>>>>>>> 4bf37e23
// total area of the top surface: 0.441077
// exact area of the top surface: 0.441786
// average vertical displacement: 0.001999
// expected average vertical displacement: 0.002
// directional derivative of QoI by adjoint-state method: 0.028289
// directional derivative of QoI by finite-difference: 0.0282891

int main(int argc, char* argv[])
{
  ::testing::InitGoogleTest(&argc, argv);

  serac::initialize(argc, argv);

  int result = RUN_ALL_TESTS();

  serac::exitGracefully();

  return result;
}<|MERGE_RESOLUTION|>--- conflicted
+++ resolved
@@ -204,11 +204,7 @@
 }
 
 // output:
-<<<<<<< HEAD
-// vertical displacement integrated over the top surface: 0.000881714
-=======
 // vertical displacement integrated over the top surface: 0.000883477
->>>>>>> 4bf37e23
 // total area of the top surface: 0.441077
 // exact area of the top surface: 0.441786
 // average vertical displacement: 0.001999

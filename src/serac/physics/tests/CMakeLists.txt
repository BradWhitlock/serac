# Copyright (c) 2019-2022, Lawrence Livermore National Security, LLC and
# other Serac Project Developers. See the top-level LICENSE file for
# details.
#
# SPDX-License-Identifier: (BSD-3-Clause) 

set(test_dependencies serac_physics serac_state test_utils)
blt_list_append( TO test_dependencies ELEMENTS caliper adiak IF ${SERAC_ENABLE_PROFILING} )

blt_add_library(
    NAME        test_utils
    SOURCES     test_utilities.cpp
    HEADERS     test_utilities.hpp
    DEPENDS_ON  serac_physics serac_state gtest
    )

set(serial_solver_tests
    serac_solid_sensitivity.cpp
    serac_thermal_functional_finite_diff.cpp
    serac_solid_functional_finite_diff.cpp
    test_solid_functional_statics.cpp
    )

serac_add_tests( SOURCES ${serial_solver_tests}
    DEPENDS_ON ${test_dependencies}
    NUM_MPI_TASKS 1)

set(solver_tests
    #liquid_crystal_elastomer_example.cpp
    parameterized_thermomechanics_example.cpp
    serac_solid.cpp
    serac_solid_reuse_mesh.cpp
    serac_solid_adjoint.cpp
    serac_solid_functional.cpp
<<<<<<< HEAD
    serac_solid_functional_boundary.cpp
    serac_solid_functional_shape.cpp
=======
>>>>>>> cffd219f
    serac_thermal_solver.cpp
    serac_thermal_solid_solver.cpp
    serac_thermal_functional.cpp
    serac_thermal_mechanics_functional.cpp
    )

serac_add_tests( SOURCES ${solver_tests}
                 DEPENDS_ON ${test_dependencies}
                 NUM_MPI_TASKS 2)

set(solver_utility_tests
    serac_dtor.cpp
    serac_newmark_test.cpp)

serac_add_tests( SOURCES ${solver_utility_tests}
                 DEPENDS_ON ${test_dependencies}
                 NUM_MPI_TASKS 2)<|MERGE_RESOLUTION|>--- conflicted
+++ resolved
@@ -32,11 +32,7 @@
     serac_solid_reuse_mesh.cpp
     serac_solid_adjoint.cpp
     serac_solid_functional.cpp
-<<<<<<< HEAD
-    serac_solid_functional_boundary.cpp
     serac_solid_functional_shape.cpp
-=======
->>>>>>> cffd219f
     serac_thermal_solver.cpp
     serac_thermal_solid_solver.cpp
     serac_thermal_functional.cpp

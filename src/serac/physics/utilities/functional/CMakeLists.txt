--- conflicted
+++ resolved
@@ -5,17 +5,8 @@
 # SPDX-License-Identifier: (BSD-3-Clause)
 
 set(functional_depends serac_physics mfem mpi)
-<<<<<<< HEAD
-
-blt_list_append( TO functional_depends ELEMENTS caliper IF ${SERAC_USE_CALIPER} )
-
-#if(ENABLE_CUDA)
-#    list(APPEND functional_depends cuda)
-#endif()
-=======
 blt_list_append( TO functional_depends ELEMENTS cuda    IF ENABLE_CUDA )
 blt_list_append( TO functional_depends ELEMENTS caliper IF SERAC_USE_CALIPER )
->>>>>>> fb35d7bc
 
 # Add the library first
 set(functional_headers

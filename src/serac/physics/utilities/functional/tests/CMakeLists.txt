# Copyright (c) 2019-2020, Lawrence Livermore National Security, LLC and
# other Serac Project Developers. See the top-level LICENSE file for
# details.
#
# SPDX-License-Identifier: (BSD-3-Clause)

# This test is all constexpr-evaluated, so it doesn't
# actually need to run, if it compiles without error, the tests have passed
blt_add_executable(NAME        tensor_unit_tests
                   SOURCES     tensor_unit_tests.cpp
                   OUTPUT_DIR  ${TEST_OUTPUT_DIRECTORY}
                   DEPENDS_ON  serac_functional ${functional_depends}
                   FOLDER      serac/tests)

# Then add the examples/tests
set(functional_tests_serial
    hypreparvector_test.cpp
    restriction_test.cpp
    hcurl_unit_tests.cpp
    test_tensor_ad.cpp
    array_test.cpp
    tuple_arithmetic_unit_tests.cpp)

serac_add_tests( SOURCES ${functional_tests_serial}
                 DEPENDS_ON gtest serac_functional ${functional_depends})

# Then add the examples/tests
set(functional_tests_mpi
    functional_basic.cpp
    functional_qoi.cpp
    functional_nonlinear.cpp
    functional_boundary_test.cpp
 
    functional_comparisons.cpp
    functional_comparison_L2.cpp
    functional_material_state_test.cpp
    )

serac_add_tests( SOURCES ${functional_tests_mpi}
                 DEPENDS_ON gtest serac_functional ${functional_depends}
                 NUM_MPI_TASKS 4 )

# not sure how we want to handle performance-related tests
set(functional_performance_tests
    performance/J2_material_with_AD.cpp
    performance/diffusion_performance_test.cpp)
 
foreach(filename ${functional_performance_tests})
    get_filename_component(test_name ${filename} NAME_WE)
    blt_add_executable(NAME        ${test_name}
                       SOURCES     ${filename}
                       OUTPUT_DIR  ${TEST_OUTPUT_DIRECTORY}
                       DEPENDS_ON  gtest serac_functional ${functional_depends}
                       FOLDER      serac/tests )
endforeach()

if(ENABLE_CUDA)

    set(functional_tests_cuda 
        tensor_unit_tests_cuda.cu 
        functional_comparisons_cuda.cu
<<<<<<< HEAD
        array_test_cuda.cu
=======
        quadrature_data_cuda.cu
>>>>>>> 1e32f54c
       )

    serac_add_tests( SOURCES ${functional_tests_cuda}
                     DEPENDS_ON gtest serac_functional ${functional_depends} cuda)

    # FIXME: Different linker is used depending on whether axom is a dependency??
    # clang directly (with axom) or the MPI wrapper (without axom)
    #serac_add_tests( SOURCES mfem_issue_reproducer.cu
    #                 DEPENDS_ON mfem cuda mpi axom)

    blt_add_executable(NAME        mfem_issue_reproducer
                       SOURCES     mfem_issue_reproducer.cu
                       OUTPUT_DIR  ${TEST_OUTPUT_DIRECTORY}
                       DEPENDS_ON  gtest serac_functional ${functional_depends} cuda
                       FOLDER      serac/tests )


endif()<|MERGE_RESOLUTION|>--- conflicted
+++ resolved
@@ -59,11 +59,8 @@
     set(functional_tests_cuda 
         tensor_unit_tests_cuda.cu 
         functional_comparisons_cuda.cu
-<<<<<<< HEAD
         array_test_cuda.cu
-=======
         quadrature_data_cuda.cu
->>>>>>> 1e32f54c
        )
 
     serac_add_tests( SOURCES ${functional_tests_cuda}

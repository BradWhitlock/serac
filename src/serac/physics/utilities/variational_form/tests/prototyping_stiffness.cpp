#include "serac/physics/utilities/variational_form/tensor.hpp"

<<<<<<< HEAD
template < int dim, typename T >
auto linear_isotropic_thermal(T temperature) {
=======
template <int dim, typename T>
auto linear_isotropic_thermal(T displacement)
{
>>>>>>> b0555643
  auto [u, du_dx] = temperature;
  auto source     = 2.0 * u;
  auto flux       = 4.0 * du_dx;
  return std::tuple{source, flux};
};

template <int dim, typename T>
auto linear_isotropic_elasticity(T displacement)
{
  static constexpr auto I = Identity<dim>();
  auto [u, du_dx]         = displacement;
  auto body_force         = 2.0 * u;
  auto strain             = 0.5 * (du_dx + transpose(du_dx));
  auto stress             = 3.0 * tr(strain) * I + 2.0 * 4.0 * strain;
  return std::tuple{body_force, stress};
};

template <int dim, typename T>
auto linear_isotropic_electromagnetic(T vector_potential)
{
  auto [A, curl_A] = vector_potential;
  auto J           = 5.0 * A;
  auto H           = 3.0 * curl_A - A;
  return std::tuple{J, H};
};

double random_numbers[] = {
    0.399093, 0.0807323,  0.109578,  0.348762, 0.808894,  0.189322, 0.0989763, 0.828491, 0.194791,  0.165184,  0.450067,
    0.259807, 0.661315,   0.427933,  0.541421, 0.196973,  0.769768, 0.764234,  0.892156, 0.225947,  0.663252,  0.92321,
    0.608131, 0.170593,   0.198302,  0.203259, 0.392561,  0.560655, 0.591346,  0.313946, 0.818306,  0.119666,  0.642921,
    0.776346, 0.00283287, 0.940672,  0.267084, 0.0184039, 0.948517, 0.835389,  0.607624, 0.0286087, 0.0568645, 0.450203,
    0.800677, 0.807257,   0.0956965, 0.75698,  0.908505,  0.504143, 0.825179,  0.339079, 0.915722,  0.337536,  0.44364,
    0.598786, 0.566244,   0.163123,  0.746253, 0.634431,  0.223918, 0.551818,  0.155414, 0.644176};

template <int dim>
auto J()
{
  return make_tensor<dim, dim>([&](int i, int j) { return (i == j) + random_numbers[i + dim * j]; });
}

template <int dim>
auto xi()
{
  return make_tensor<dim>([](int i) { return i * 0.1; });
}

template <typename space>
auto element_values()
{
  if constexpr (space::components == 1) {
    return make_tensor<space::ndof>([](int i) { return random_numbers[i] * 0.1; });
  }
  if constexpr (space::components > 1) {
    return make_tensor<space::ndof, dim>([](int i, int j) { return random_numbers[i * dim + j] * 0.1; });
  }
}

template <typename test_space, typename trial_space, int dim, typename lambda>
auto residual(lambda qfunc)
{
  auto J_q  = J<dim>();
  auto xi_q = xi<dim>();
  auto u_e  = element_values<trial_space>();

  auto inputs = preprocessor<trial_space>::evaluate(u_e);

  auto outputs = qfunc(make_dual(inputs));

  return std::tuple{};
}

template <typename test_space, typename trial_space, int dim, typename derivative_type>
auto stiffness(derivative_type dq_dargs)
{
  auto J_q  = J<dim>();
  auto xi_q = xi<dim>();
  auto u_e  = element_values<trial_space>();
}

struct foo {
  static auto operator()(int i) { return i + 2; }
};

int main()
{
  using preprocessor = foo;
  return preprocessor(3);
}<|MERGE_RESOLUTION|>--- conflicted
+++ resolved
@@ -1,13 +1,7 @@
 #include "serac/physics/utilities/variational_form/tensor.hpp"
 
-<<<<<<< HEAD
 template < int dim, typename T >
 auto linear_isotropic_thermal(T temperature) {
-=======
-template <int dim, typename T>
-auto linear_isotropic_thermal(T displacement)
-{
->>>>>>> b0555643
   auto [u, du_dx] = temperature;
   auto source     = 2.0 * u;
   auto flux       = 4.0 * du_dx;

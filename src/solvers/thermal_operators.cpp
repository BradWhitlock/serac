// Copyright (c) 2019-2020, Lawrence Livermore National Security, LLC and
// other Serac Project Developers. See the top-level LICENSE file for
// details.
//
// SPDX-License-Identifier: (BSD-3-Clause)

#include "thermal_operators.hpp"

#include "common/logger.hpp"

<<<<<<< HEAD
DynamicConductionOperator::DynamicConductionOperator(std::shared_ptr<mfem::ParFiniteElementSpace>            fespace,
                                                     const serac::LinearSolverParameters &                          params,
                                                     std::vector<serac::BoundaryCondition> &ess_bdr)
=======
namespace serac {

DynamicConductionOperator::DynamicConductionOperator(
    std::shared_ptr<mfem::ParFiniteElementSpace> fespace, const serac::LinearSolverParameters& params,
    const std::vector<std::shared_ptr<serac::BoundaryCondition> >& ess_bdr)
>>>>>>> ea4c3b19
    : mfem::TimeDependentOperator(fespace->GetTrueVSize(), 0.0),
      fespace_(fespace),
      ess_bdr_(ess_bdr),
      z_(fespace->GetTrueVSize()),
      y_(fespace->GetTrueVSize()),
      x_(fespace->GetTrueVSize()),
      old_dt_(-1.0)
{
  // Set the mass solver options (CG and Jacobi for now)
  M_solver_ = std::make_unique<mfem::CGSolver>(fespace_->GetComm());
  M_prec_   = std::make_unique<mfem::HypreSmoother>();

  M_solver_->iterative_mode = false;
  M_solver_->SetRelTol(params.rel_tol);
  M_solver_->SetAbsTol(params.abs_tol);
  M_solver_->SetMaxIter(params.max_iter);
  M_solver_->SetPrintLevel(params.print_level);
  M_prec_->SetType(mfem::HypreSmoother::Jacobi);
  M_solver_->SetPreconditioner(*M_prec_);

  // Use the same options for the T (= M + dt K) solver
  T_solver_ = std::make_unique<mfem::CGSolver>(fespace_->GetComm());
  T_prec_   = std::make_unique<mfem::HypreSmoother>();

  T_solver_->iterative_mode = false;
  T_solver_->SetRelTol(params.rel_tol);
  T_solver_->SetAbsTol(params.abs_tol);
  T_solver_->SetMaxIter(params.max_iter);
  T_solver_->SetPrintLevel(params.print_level);
  T_solver_->SetPreconditioner(*T_prec_);

  state_gf_ = std::make_shared<mfem::ParGridFunction>(fespace_.get());
  bc_rhs_   = std::make_shared<mfem::Vector>(fespace->GetTrueVSize());
}

void DynamicConductionOperator::setMatrices(std::shared_ptr<mfem::HypreParMatrix> M_mat,
                                            std::shared_ptr<mfem::HypreParMatrix> K_mat)
{
  M_mat_  = M_mat;
  m_K_mat = K_mat;
}

void DynamicConductionOperator::setLoadVector(std::shared_ptr<mfem::Vector> rhs) { rhs_ = rhs; }

// TODO: allow for changing thermal essential boundary conditions
void DynamicConductionOperator::Mult(const mfem::Vector& u, mfem::Vector& du_dt) const
{
  SLIC_ASSERT_MSG(M_mat_ != nullptr, "Mass matrix not set in ConductionSolver::Mult!");
  SLIC_ASSERT_MSG(m_K_mat != nullptr, "Stiffness matrix not set in ConductionSolver::Mult!");

  y_ = u;
  M_solver_->SetOperator(*M_mat_);

<<<<<<< HEAD
  *m_bc_rhs = *m_rhs;
  for (auto &bc : m_ess_bdr) {
    mfem::EliminateBC(*m_K_mat, *bc.eliminated_matrix_entries, bc.true_dofs, m_y, *m_bc_rhs);
=======
  *bc_rhs_ = *rhs_;
  for (auto& bc : ess_bdr_) {
    mfem::EliminateBC(*m_K_mat, *bc->eliminated_matrix_entries, bc->true_dofs, y_, *bc_rhs_);
>>>>>>> ea4c3b19
  }

  // Compute:
  //    du_dt = M^{-1}*-K(u)
  // for du_dt
  m_K_mat->Mult(y_, z_);
  z_.Neg();  // z = -zw  m_z.Add(1.0, *m_bc_rhs);
  z_.Add(1.0, *bc_rhs_);
  M_solver_->Mult(z_, du_dt);
}

void DynamicConductionOperator::ImplicitSolve(const double dt, const mfem::Vector& u, mfem::Vector& du_dt)
{
  SLIC_ASSERT_MSG(M_mat_ != nullptr, "Mass matrix not set in ConductionSolver::ImplicitSolve!");
  SLIC_ASSERT_MSG(m_K_mat != nullptr, "Stiffness matrix not set in ConductionSolver::ImplicitSolve!");

  // Save a copy of the current state vector
  y_ = u;

  // Solve the equation:
  //    du_dt = M^{-1}*[-K(u + dt*du_dt)]
  // for du_dt
  if (dt != old_dt_) {
    T_mat_.reset(mfem::Add(1.0, *M_mat_, dt, *m_K_mat));

    // Eliminate the essential DOFs from the T matrix
<<<<<<< HEAD
    for (auto &bc : m_ess_bdr) {
      m_T_e_mat.reset(m_T_mat->EliminateRowsCols(bc.true_dofs));
=======
    for (auto& bc : ess_bdr_) {
      T_e_mat_.reset(T_mat_->EliminateRowsCols(bc->true_dofs));
>>>>>>> ea4c3b19
    }
    T_solver_->SetOperator(*T_mat_);
  }

  // Apply the boundary conditions
  *bc_rhs_ = *rhs_;
  x_       = 0.0;

<<<<<<< HEAD
  for (auto &bc : m_ess_bdr) {
    if (std::holds_alternative<std::shared_ptr<mfem::Coefficient>>(bc.coef)) {
      auto scalar_coef = std::get<std::shared_ptr<mfem::Coefficient>>(bc.coef);
      scalar_coef->SetTime(t);
      m_state_gf->SetFromTrueDofs(m_y);
      m_state_gf->ProjectBdrCoefficient(*scalar_coef, bc.markers);
      m_state_gf->GetTrueDofs(m_y);

      mfem::EliminateBC(*m_K_mat, *bc.eliminated_matrix_entries, bc.true_dofs, m_y, *m_bc_rhs);
=======
  for (auto& bc : ess_bdr_) {
    if (bc->scalar_coef != nullptr) {
      bc->scalar_coef->SetTime(t);
      state_gf_->SetFromTrueDofs(y_);
      state_gf_->ProjectBdrCoefficient(*bc->scalar_coef, bc->markers);
      state_gf_->GetTrueDofs(y_);

      mfem::EliminateBC(*m_K_mat, *bc->eliminated_matrix_entries, bc->true_dofs, y_, *bc_rhs_);
>>>>>>> ea4c3b19
    }
  }

  m_K_mat->Mult(y_, z_);
  z_.Neg();
  z_.Add(1.0, *bc_rhs_);
  T_solver_->Mult(z_, du_dt);

  // Save the dt used to compute the T matrix
  old_dt_ = dt;
}

DynamicConductionOperator::~DynamicConductionOperator() {}

}  // namespace serac<|MERGE_RESOLUTION|>--- conflicted
+++ resolved
@@ -8,17 +8,11 @@
 
 #include "common/logger.hpp"
 
-<<<<<<< HEAD
-DynamicConductionOperator::DynamicConductionOperator(std::shared_ptr<mfem::ParFiniteElementSpace>            fespace,
-                                                     const serac::LinearSolverParameters &                          params,
-                                                     std::vector<serac::BoundaryCondition> &ess_bdr)
-=======
 namespace serac {
 
-DynamicConductionOperator::DynamicConductionOperator(
-    std::shared_ptr<mfem::ParFiniteElementSpace> fespace, const serac::LinearSolverParameters& params,
-    const std::vector<std::shared_ptr<serac::BoundaryCondition> >& ess_bdr)
->>>>>>> ea4c3b19
+DynamicConductionOperator::DynamicConductionOperator(std::shared_ptr<mfem::ParFiniteElementSpace> fespace,
+                                                     const serac::LinearSolverParameters&         params,
+                                                     std::vector<serac::BoundaryCondition>&       ess_bdr)
     : mfem::TimeDependentOperator(fespace->GetTrueVSize(), 0.0),
       fespace_(fespace),
       ess_bdr_(ess_bdr),
@@ -57,8 +51,8 @@
 void DynamicConductionOperator::setMatrices(std::shared_ptr<mfem::HypreParMatrix> M_mat,
                                             std::shared_ptr<mfem::HypreParMatrix> K_mat)
 {
-  M_mat_  = M_mat;
-  m_K_mat = K_mat;
+  M_mat_ = M_mat;
+  K_mat_ = K_mat;
 }
 
 void DynamicConductionOperator::setLoadVector(std::shared_ptr<mfem::Vector> rhs) { rhs_ = rhs; }
@@ -67,26 +61,20 @@
 void DynamicConductionOperator::Mult(const mfem::Vector& u, mfem::Vector& du_dt) const
 {
   SLIC_ASSERT_MSG(M_mat_ != nullptr, "Mass matrix not set in ConductionSolver::Mult!");
-  SLIC_ASSERT_MSG(m_K_mat != nullptr, "Stiffness matrix not set in ConductionSolver::Mult!");
+  SLIC_ASSERT_MSG(K_mat_ != nullptr, "Stiffness matrix not set in ConductionSolver::Mult!");
 
   y_ = u;
   M_solver_->SetOperator(*M_mat_);
 
-<<<<<<< HEAD
-  *m_bc_rhs = *m_rhs;
-  for (auto &bc : m_ess_bdr) {
-    mfem::EliminateBC(*m_K_mat, *bc.eliminated_matrix_entries, bc.true_dofs, m_y, *m_bc_rhs);
-=======
   *bc_rhs_ = *rhs_;
   for (auto& bc : ess_bdr_) {
-    mfem::EliminateBC(*m_K_mat, *bc->eliminated_matrix_entries, bc->true_dofs, y_, *bc_rhs_);
->>>>>>> ea4c3b19
+    mfem::EliminateBC(*K_mat_, *bc.eliminated_matrix_entries, bc.true_dofs, y_, *bc_rhs_);
   }
 
   // Compute:
   //    du_dt = M^{-1}*-K(u)
   // for du_dt
-  m_K_mat->Mult(y_, z_);
+  K_mat_->Mult(y_, z_);
   z_.Neg();  // z = -zw  m_z.Add(1.0, *m_bc_rhs);
   z_.Add(1.0, *bc_rhs_);
   M_solver_->Mult(z_, du_dt);
@@ -95,7 +83,7 @@
 void DynamicConductionOperator::ImplicitSolve(const double dt, const mfem::Vector& u, mfem::Vector& du_dt)
 {
   SLIC_ASSERT_MSG(M_mat_ != nullptr, "Mass matrix not set in ConductionSolver::ImplicitSolve!");
-  SLIC_ASSERT_MSG(m_K_mat != nullptr, "Stiffness matrix not set in ConductionSolver::ImplicitSolve!");
+  SLIC_ASSERT_MSG(K_mat_ != nullptr, "Stiffness matrix not set in ConductionSolver::ImplicitSolve!");
 
   // Save a copy of the current state vector
   y_ = u;
@@ -104,16 +92,11 @@
   //    du_dt = M^{-1}*[-K(u + dt*du_dt)]
   // for du_dt
   if (dt != old_dt_) {
-    T_mat_.reset(mfem::Add(1.0, *M_mat_, dt, *m_K_mat));
+    T_mat_.reset(mfem::Add(1.0, *M_mat_, dt, *K_mat_));
 
     // Eliminate the essential DOFs from the T matrix
-<<<<<<< HEAD
-    for (auto &bc : m_ess_bdr) {
-      m_T_e_mat.reset(m_T_mat->EliminateRowsCols(bc.true_dofs));
-=======
     for (auto& bc : ess_bdr_) {
-      T_e_mat_.reset(T_mat_->EliminateRowsCols(bc->true_dofs));
->>>>>>> ea4c3b19
+      T_e_mat_.reset(T_mat_->EliminateRowsCols(bc.true_dofs));
     }
     T_solver_->SetOperator(*T_mat_);
   }
@@ -122,30 +105,19 @@
   *bc_rhs_ = *rhs_;
   x_       = 0.0;
 
-<<<<<<< HEAD
-  for (auto &bc : m_ess_bdr) {
+  for (auto& bc : ess_bdr_) {
     if (std::holds_alternative<std::shared_ptr<mfem::Coefficient>>(bc.coef)) {
       auto scalar_coef = std::get<std::shared_ptr<mfem::Coefficient>>(bc.coef);
       scalar_coef->SetTime(t);
-      m_state_gf->SetFromTrueDofs(m_y);
-      m_state_gf->ProjectBdrCoefficient(*scalar_coef, bc.markers);
-      m_state_gf->GetTrueDofs(m_y);
-
-      mfem::EliminateBC(*m_K_mat, *bc.eliminated_matrix_entries, bc.true_dofs, m_y, *m_bc_rhs);
-=======
-  for (auto& bc : ess_bdr_) {
-    if (bc->scalar_coef != nullptr) {
-      bc->scalar_coef->SetTime(t);
       state_gf_->SetFromTrueDofs(y_);
-      state_gf_->ProjectBdrCoefficient(*bc->scalar_coef, bc->markers);
+      state_gf_->ProjectBdrCoefficient(*scalar_coef, bc.markers);
       state_gf_->GetTrueDofs(y_);
 
-      mfem::EliminateBC(*m_K_mat, *bc->eliminated_matrix_entries, bc->true_dofs, y_, *bc_rhs_);
->>>>>>> ea4c3b19
+      mfem::EliminateBC(*K_mat_, *bc.eliminated_matrix_entries, bc.true_dofs, y_, *bc_rhs_);
     }
   }
 
-  m_K_mat->Mult(y_, z_);
+  K_mat_->Mult(y_, z_);
   z_.Neg();
   z_.Add(1.0, *bc_rhs_);
   T_solver_->Mult(z_, du_dt);

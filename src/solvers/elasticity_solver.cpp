--- conflicted
+++ resolved
@@ -40,16 +40,7 @@
 void ElasticitySolver::SetDisplacementBCs(std::vector<int> &                       disp_bdr,
                                           std::shared_ptr<mfem::VectorCoefficient> disp_bdr_coef, int component)
 {
-<<<<<<< HEAD
-  SetEssentialBCs(disp_bdr, disp_bdr_coef, component);
-
-  // Get the list of essential DOFs
-  for (auto &ess_bc_data : m_ess_bdr) {
-    displacement->space->GetEssentialTrueDofs(ess_bc_data->bc_markers, ess_bc_data->true_dofs);
-  }
-=======
   SetEssentialBCs(disp_bdr, disp_bdr_coef, *displacement.space, component);
->>>>>>> 9f5d8fa7
 }
 
 void ElasticitySolver::SetTractionBCs(std::vector<int> &                       trac_bdr,
@@ -168,19 +159,11 @@
 {
   // Apply the boundary conditions
   *m_bc_rhs = *m_rhs;
-<<<<<<< HEAD
-  for (auto &ess_bc_data : m_ess_bdr) {
-    ess_bc_data->vec_coef->SetTime(m_time);
-    displacement->gf->ProjectBdrCoefficient(*ess_bc_data->vec_coef, ess_bc_data->bc_markers);
-    displacement->gf->GetTrueDofs(*displacement->true_vec);
-    mfem::EliminateBC(*m_K_mat, *m_K_e_mat, ess_bc_data->true_dofs, *displacement->true_vec, *m_bc_rhs);
-=======
   for (auto &bc : m_ess_bdr) {
     bc->vec_coef->SetTime(m_time);
-    displacement.gf->ProjectBdrCoefficient(*bc->vec_coef, bc->markers);
-    displacement.gf->GetTrueDofs(displacement.true_vec);
+    displacement->gf->ProjectBdrCoefficient(*bc->vec_coef, bc->markers);
+    displacement->gf->GetTrueDofs(displacement.true_vec);
     mfem::EliminateBC(*m_K_mat, *m_K_e_mat, bc->true_dofs, displacement.true_vec, *m_bc_rhs);
->>>>>>> 9f5d8fa7
   }
 
   m_K_solver->SetOperator(*m_K_mat);

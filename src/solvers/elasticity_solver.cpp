--- conflicted
+++ resolved
@@ -24,11 +24,7 @@
 void ElasticitySolver::setDisplacementBCs(const std::set<int>&                     disp_bdr,
                                           std::shared_ptr<mfem::VectorCoefficient> disp_bdr_coef, const int component)
 {
-<<<<<<< HEAD
-  setEssentialBCs(disp_bdr, disp_bdr_coef, displacement_->space(), component);
-=======
   setEssentialBCs(disp_bdr, disp_bdr_coef, *displacement_, component);
->>>>>>> 0ad1bb03
 }
 
 void ElasticitySolver::setTractionBCs(const std::set<int>&                     trac_bdr,
@@ -94,35 +90,22 @@
   // Initialize the true vector
   displacement_->initializeTrueVec();
 
-  solver_ = AlgebraicSolver(displacement_->space->GetComm(), lin_params_);
+  solver_ = AlgebraicSolver(displacement_->space().GetComm(), lin_params_);
   if (lin_params_.prec == serac::Preconditioner::BoomerAMG) {
     SLIC_WARNING_IF(displacement_->space().GetOrdering() == mfem::Ordering::byVDIM,
                     "Attempting to use BoomerAMG with nodal ordering.");
 
     auto prec_amg = std::make_unique<mfem::HypreBoomerAMG>();
     prec_amg->SetPrintLevel(lin_params_.print_level);
-<<<<<<< HEAD
     prec_amg->SetElasticityOptions(&displacement_->space());
-    K_prec_ = std::move(prec_amg);
-
-    iter_solver = std::make_unique<mfem::GMRESSolver>(displacement_->comm());
-=======
-    prec_amg->SetElasticityOptions(displacement_->space.get());
     solver_.SetPreconditioner(std::move(prec_amg));
->>>>>>> 0ad1bb03
   }
   // If not AMG, just MINRES with Jacobi smoothing
   else {
     auto K_hypreSmoother = std::make_unique<mfem::HypreSmoother>();
     K_hypreSmoother->SetType(mfem::HypreSmoother::l1Jacobi);
     K_hypreSmoother->SetPositiveDiagonal(true);
-<<<<<<< HEAD
-    K_prec_ = std::move(K_hypreSmoother);
-
-    iter_solver = std::make_unique<mfem::MINRESSolver>(displacement_->comm());
-=======
     solver_.SetPreconditioner(std::move(K_hypreSmoother));
->>>>>>> 0ad1bb03
   }
 }
 
@@ -149,29 +132,15 @@
   // Apply the boundary conditions
   *bc_rhs_ = *rhs_;
   for (auto& bc : ess_bdr_) {
-<<<<<<< HEAD
-    SLIC_ASSERT_MSG(std::holds_alternative<std::shared_ptr<mfem::VectorCoefficient>>(bc.coef),
-                    "Displacement boundary condition had a non-vector coefficient.");
-    auto vec_coef = std::get<std::shared_ptr<mfem::VectorCoefficient>>(bc.coef);
-    vec_coef->SetTime(time_);
-    displacement_->gridFunc().ProjectBdrCoefficient(*vec_coef, bc.markers);
-    displacement_->initializeTrueVec();
-    mfem::EliminateBC(*K_mat_, *K_e_mat_, bc.true_dofs, displacement_->trueVec(), *bc_rhs_);
-=======
     bool should_be_scalar = false;
-    bc.projectBdr(*displacement_->gf, time_, should_be_scalar);
-    displacement_->gf->GetTrueDofs(*displacement_->true_vec);
-    mfem::EliminateBC(*K_mat_, *K_e_mat_, bc.getTrueDofs(), *displacement_->true_vec, *bc_rhs_);
->>>>>>> 0ad1bb03
+    bc.projectBdr(displacement_->gridFunc(), time_, should_be_scalar);
+    displacement_->gridFunc().GetTrueDofs(displacement_->trueVec());
+    mfem::EliminateBC(*K_mat_, *K_e_mat_, bc.getTrueDofs(), displacement_->trueVec(), *bc_rhs_);
   }
 
   solver_.SetOperator(*K_mat_);
 
-<<<<<<< HEAD
-  K_solver_->Mult(*bc_rhs_, displacement_->trueVec());
-=======
-  solver_.Mult(*bc_rhs_, *displacement_->true_vec);
->>>>>>> 0ad1bb03
+  solver_.Mult(*bc_rhs_, displacement_->trueVec());
 }
 
 ElasticitySolver::~ElasticitySolver() {}

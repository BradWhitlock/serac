// Copyright (c) 2019, Lawrence Livermore National Security, LLC and
// other Serac Project Developers. See the top-level LICENSE file for
// details.
//
// SPDX-License-Identifier: (BSD-3-Clause)

#include "nonlinear_solid_solver.hpp"

#include "common/logger.hpp"
#include "integrators/hyperelastic_traction_integrator.hpp"
#include "integrators/inc_hyperelastic_integrator.hpp"

namespace serac {

constexpr int NUM_FIELDS = 2;

NonlinearSolidSolver::NonlinearSolidSolver(int order, std::shared_ptr<mfem::ParMesh> pmesh)
    : BaseSolver(pmesh->GetComm(), NUM_FIELDS, order), velocity_(state_[0]), displacement_(state_[1])
{
  velocity_->mesh      = pmesh;
  velocity_->coll      = std::make_shared<mfem::H1_FECollection>(order, pmesh->Dimension());
  velocity_->space     = std::make_shared<mfem::ParFiniteElementSpace>(pmesh.get(), velocity_->coll.get(),
                                                                   pmesh->Dimension(), mfem::Ordering::byVDIM);
  velocity_->gf        = std::make_shared<mfem::ParGridFunction>(velocity_->space.get());
  *velocity_->gf       = 0.0;
  velocity_->true_vec  = std::make_shared<mfem::HypreParVector>(velocity_->space.get());
  *velocity_->true_vec = 0.0;
  velocity_->name      = "velocity";

  displacement_->mesh      = pmesh;
  displacement_->coll      = std::make_shared<mfem::H1_FECollection>(order, pmesh->Dimension());
  displacement_->space     = std::make_shared<mfem::ParFiniteElementSpace>(pmesh.get(), displacement_->coll.get(),
                                                                       pmesh->Dimension(), mfem::Ordering::byVDIM);
  displacement_->gf        = std::make_shared<mfem::ParGridFunction>(displacement_->space.get());
  *displacement_->gf       = 0.0;
  displacement_->true_vec  = std::make_shared<mfem::HypreParVector>(displacement_->space.get());
  *displacement_->true_vec = 0.0;
  displacement_->name      = "displacement";

  // Initialize the mesh node pointers
  reference_nodes_ = std::make_unique<mfem::ParGridFunction>(displacement_->space.get());
  pmesh->GetNodes(*reference_nodes_);
  pmesh->NewNodes(*reference_nodes_);

  deformed_nodes_ = std::make_unique<mfem::ParGridFunction>(*reference_nodes_);

  // Initialize the true DOF vector
  mfem::Array<int> true_offset(NUM_FIELDS + 1);
  int              true_size = velocity_->space->TrueVSize();
  true_offset[0]             = 0;
  true_offset[1]             = true_size;
  true_offset[2]             = 2 * true_size;
  block_                     = std::make_unique<mfem::BlockVector>(true_offset);

  block_->GetBlockView(1, *displacement_->true_vec);
  *displacement_->true_vec = 0.0;

  block_->GetBlockView(0, *velocity_->true_vec);
  *velocity_->true_vec = 0.0;
}

void NonlinearSolidSolver::setDisplacementBCs(const std::set<int>&                     disp_bdr,
                                              std::shared_ptr<mfem::VectorCoefficient> disp_bdr_coef)
{
  setEssentialBCs(disp_bdr, disp_bdr_coef, *displacement_, -1);
}

void NonlinearSolidSolver::setDisplacementBCs(const std::set<int>&               disp_bdr,
                                              std::shared_ptr<mfem::Coefficient> disp_bdr_coef, int component)
{
  setEssentialBCs(disp_bdr, disp_bdr_coef, *displacement_, component);
}

void NonlinearSolidSolver::setTractionBCs(const std::set<int>&                     trac_bdr,
                                          std::shared_ptr<mfem::VectorCoefficient> trac_bdr_coef, int component)
{
  setNaturalBCs(trac_bdr, trac_bdr_coef, component);
}

void NonlinearSolidSolver::setHyperelasticMaterialParameters(const double mu, const double K)
{
  model_.reset(new mfem::NeoHookeanModel(mu, K));
}

void NonlinearSolidSolver::setViscosity(std::unique_ptr<mfem::Coefficient>&& visc_coef)
{
  viscosity_ = std::move(visc_coef);
}

void NonlinearSolidSolver::setDisplacement(mfem::VectorCoefficient& disp_state)
{
  disp_state.SetTime(time_);
  displacement_->gf->ProjectCoefficient(disp_state);
  gf_initialized_[1] = true;
}

void NonlinearSolidSolver::setVelocity(mfem::VectorCoefficient& velo_state)
{
  velo_state.SetTime(time_);
  velocity_->gf->ProjectCoefficient(velo_state);
  gf_initialized_[0] = true;
}

void NonlinearSolidSolver::setSolverParameters(const serac::LinearSolverParameters&    lin_params,
                                               const serac::NonlinearSolverParameters& nonlin_params)
{
  lin_params_    = lin_params;
  nonlin_params_ = nonlin_params;
}

void NonlinearSolidSolver::completeSetup()
{
  // Define the nonlinear form
  auto H_form = std::make_unique<mfem::ParNonlinearForm>(displacement_->space.get());

  // Add the hyperelastic integrator
  if (timestepper_ == serac::TimestepMethod::QuasiStatic) {
    H_form->AddDomainIntegrator(new IncrementalHyperelasticIntegrator(model_.get()));
  } else {
    H_form->AddDomainIntegrator(new mfem::HyperelasticNLFIntegrator(model_.get()));
  }

  // Add the traction integrator
  for (auto& nat_bc_data : nat_bdr_) {
    SLIC_ASSERT_MSG(std::holds_alternative<std::shared_ptr<mfem::VectorCoefficient>>(nat_bc_data.coef),
                    "Traction boundary condition had a non-vector coefficient.");
    H_form->AddBdrFaceIntegrator(nat_bc_data.newVecIntegrator<HyperelasticTractionIntegrator>().release(),
                                 nat_bc_data.markers());
  }

  // Add the essential boundary
  mfem::Array<int> essential_dofs(0);

  // Build the dof array lookup tables
  displacement_->space->BuildDofToArrays();

  // Project the essential boundary coefficients
  for (auto& bc : ess_bdr_) {
    // Project the coefficient
    bc.project(*displacement_->gf, *displacement_->space);

    // Add the vector dofs to the total essential BC dof list
    essential_dofs.Append(bc.getTrueDofs());
  }

  // Remove any duplicates from the essential BC list
  essential_dofs.Sort();
  essential_dofs.Unique();

  H_form->SetEssentialTrueDofs(essential_dofs);

  // The abstract mass bilinear form
  std::unique_ptr<mfem::ParBilinearForm> M_form;

  // The abstract viscosity bilinear form
  std::unique_ptr<mfem::ParBilinearForm> S_form;

  // If dynamic, create the mass and viscosity forms
  if (timestepper_ != serac::TimestepMethod::QuasiStatic) {
    const double              ref_density = 1.0;  // density in the reference configuration
    mfem::ConstantCoefficient rho0(ref_density);

    M_form = std::make_unique<mfem::ParBilinearForm>(displacement_->space.get());

    M_form->AddDomainIntegrator(new mfem::VectorMassIntegrator(rho0));
    M_form->Assemble(0);
    M_form->Finalize(0);

    S_form = std::make_unique<mfem::ParBilinearForm>(displacement_->space.get());
    S_form->AddDomainIntegrator(new mfem::VectorDiffusionIntegrator(*viscosity_));
    S_form->Assemble(0);
    S_form->Finalize(0);
  }

  solver_ = AlgebraicSolver(displacement_->space->GetComm(), lin_params_, nonlin_params_);
  // Set up the jacbian solver based on the linear solver options
  if (lin_params_.prec == serac::Preconditioner::BoomerAMG) {
    SLIC_WARNING_IF(displacement_->space->GetOrdering() == mfem::Ordering::byVDIM,
                    "Attempting to use BoomerAMG with nodal ordering.");
    auto prec_amg = std::make_unique<mfem::HypreBoomerAMG>();
    prec_amg->SetPrintLevel(lin_params_.print_level);
    prec_amg->SetElasticityOptions(displacement_->space.get());
    solver_.SetPreconditioner(std::move(prec_amg));
  } else {
    auto J_hypreSmoother = std::make_unique<mfem::HypreSmoother>();
    J_hypreSmoother->SetType(mfem::HypreSmoother::l1Jacobi);
    J_hypreSmoother->SetPositiveDiagonal(true);
    solver_.SetPreconditioner(std::move(J_hypreSmoother));
  }

  // Set the MFEM abstract operators for use with the internal MFEM solvers
  if (timestepper_ == serac::TimestepMethod::QuasiStatic) {
<<<<<<< HEAD
    newton_solver_.iterative_mode = true;
    nonlinear_oper_               = std::make_unique<NonlinearSolidQuasiStaticOperator>(std::move(H_form));
    newton_solver_.SetOperator(*nonlinear_oper_);
  } else {
    newton_solver_.iterative_mode = false;
    timedep_oper_                 = std::make_unique<NonlinearSolidDynamicOperator>(
        std::move(H_form), std::move(S_form), std::move(M_form), ess_bdr_, newton_solver_, lin_params_);
=======
    nonlinear_oper_                 = std::make_shared<NonlinearSolidQuasiStaticOperator>(std::move(H_form));
    solver_.solver().iterative_mode = true;
    solver_.SetOperator(*nonlinear_oper_);
  } else {
    timedep_oper_ = std::make_shared<NonlinearSolidDynamicOperator>(
        std::move(H_form), std::move(S_form), std::move(M_form), ess_bdr_, solver_.solver(), lin_params_);
    solver_.solver().iterative_mode = false;
>>>>>>> 0ad1bb03
    ode_solver_->Init(*timedep_oper_);
  }
}

// Solve the Quasi-static Newton system
void NonlinearSolidSolver::quasiStaticSolve()
{
  mfem::Vector zero;
  solver_.Mult(zero, *displacement_->true_vec);
}

// Advance the timestep
void NonlinearSolidSolver::advanceTimestep(double& dt)
{
  // Initialize the true vector
  velocity_->gf->GetTrueDofs(*velocity_->true_vec);
  displacement_->gf->GetTrueDofs(*displacement_->true_vec);

  // Set the mesh nodes to the reference configuration
  displacement_->mesh->NewNodes(*reference_nodes_);
  velocity_->mesh->NewNodes(*reference_nodes_);

  if (timestepper_ == serac::TimestepMethod::QuasiStatic) {
    quasiStaticSolve();
  } else {
    ode_solver_->Step(*block_, time_, dt);
  }

  // Distribute the shared DOFs
  velocity_->gf->SetFromTrueDofs(*velocity_->true_vec);
  displacement_->gf->SetFromTrueDofs(*displacement_->true_vec);

  // Update the mesh with the new deformed nodes
  deformed_nodes_->Set(1.0, *displacement_->gf);

  if (timestepper_ == serac::TimestepMethod::QuasiStatic) {
    deformed_nodes_->Add(1.0, *reference_nodes_);
  }

  displacement_->mesh->NewNodes(*deformed_nodes_);
  velocity_->mesh->NewNodes(*deformed_nodes_);

  cycle_ += 1;
}

NonlinearSolidSolver::~NonlinearSolidSolver() {}

}  // namespace serac<|MERGE_RESOLUTION|>--- conflicted
+++ resolved
@@ -190,23 +190,13 @@
 
   // Set the MFEM abstract operators for use with the internal MFEM solvers
   if (timestepper_ == serac::TimestepMethod::QuasiStatic) {
-<<<<<<< HEAD
-    newton_solver_.iterative_mode = true;
-    nonlinear_oper_               = std::make_unique<NonlinearSolidQuasiStaticOperator>(std::move(H_form));
-    newton_solver_.SetOperator(*nonlinear_oper_);
-  } else {
-    newton_solver_.iterative_mode = false;
-    timedep_oper_                 = std::make_unique<NonlinearSolidDynamicOperator>(
-        std::move(H_form), std::move(S_form), std::move(M_form), ess_bdr_, newton_solver_, lin_params_);
-=======
-    nonlinear_oper_                 = std::make_shared<NonlinearSolidQuasiStaticOperator>(std::move(H_form));
     solver_.solver().iterative_mode = true;
+    nonlinear_oper_                 = std::make_unique<NonlinearSolidQuasiStaticOperator>(std::move(H_form));
     solver_.SetOperator(*nonlinear_oper_);
   } else {
-    timedep_oper_ = std::make_shared<NonlinearSolidDynamicOperator>(
+    solver_.solver().iterative_mode = false;
+    timedep_oper_                   = std::make_unique<NonlinearSolidDynamicOperator>(
         std::move(H_form), std::move(S_form), std::move(M_form), ess_bdr_, solver_.solver(), lin_params_);
-    solver_.solver().iterative_mode = false;
->>>>>>> 0ad1bb03
     ode_solver_->Init(*timedep_oper_);
   }
 }

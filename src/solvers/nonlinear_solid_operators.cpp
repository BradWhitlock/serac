// Copyright (c) 2019, Lawrence Livermore National Security, LLC and
// other Serac Project Developers. See the top-level LICENSE file for
// details.
//
// SPDX-License-Identifier: (BSD-3-Clause)

#include "nonlinear_solid_operators.hpp"

#include "common/expr_template_ops.hpp"
#include "common/logger.hpp"

namespace serac {

NonlinearSolidQuasiStaticOperator::NonlinearSolidQuasiStaticOperator(std::unique_ptr<mfem::ParNonlinearForm> H_form,
                                                                     const BoundaryConditionManager&         bcs)
    : mfem::Operator(H_form->FESpace()->GetTrueVSize()), H_form_(std::move(H_form)), bcs_(bcs)
{
}

// compute: y = H(x,p)
void NonlinearSolidQuasiStaticOperator::Mult(const mfem::Vector& k, mfem::Vector& y) const
{
  // Apply the nonlinear form H_form_->Mult(k, y);
  H_form_->Mult(k, y);
  y.SetSubVector(bcs_.allDofs(), 0.0);
}

// Compute the Jacobian from the nonlinear form
mfem::Operator& NonlinearSolidQuasiStaticOperator::GetGradient(const mfem::Vector& x) const
{
  auto& grad = dynamic_cast<mfem::HypreParMatrix&>(H_form_->GetGradient(x));
  bcs_.eliminateAllFromMatrix(grad);
  return grad;
}

// destructor
NonlinearSolidQuasiStaticOperator::~NonlinearSolidQuasiStaticOperator() {}

NonlinearSolidDynamicOperator::NonlinearSolidDynamicOperator(std::unique_ptr<mfem::ParNonlinearForm> H_form,
                                                             std::unique_ptr<mfem::ParBilinearForm>  S_form,
                                                             std::unique_ptr<mfem::ParBilinearForm>  M_form,
                                                             const BoundaryConditionManager&         bcs,
                                                             mfem::IterativeSolver&                  newton_solver,
                                                             const serac::LinearSolverParameters&    lin_params)
    : mfem::TimeDependentOperator(M_form->ParFESpace()->TrueVSize() * 2),
      M_form_(std::move(M_form)),
      S_form_(std::move(S_form)),
      H_form_(std::move(H_form)),
      newton_solver_(newton_solver),
      bcs_(bcs),
      lin_params_(lin_params),
      z_(height / 2)
{
  // Assemble the mass matrix and eliminate the fixed DOFs
  M_mat_.reset(M_form_->ParallelAssemble());
  bcs_.eliminateAllFromMatrix(*M_mat_);

  M_inv_ = EquationSolver(H_form_->ParFESpace()->GetComm(), lin_params);

  auto M_prec                    = std::make_unique<mfem::HypreSmoother>();
  M_inv_.solver().iterative_mode = false;

  M_prec->SetType(mfem::HypreSmoother::Jacobi);
  M_inv_.SetPreconditioner(std::move(M_prec));

  M_inv_.SetOperator(*M_mat_);

  // Construct the reduced system operator and initialize the newton solver with
  // it
  reduced_oper_ = std::make_unique<NonlinearSolidReducedSystemOperator>(*H_form_, *S_form_, *M_form_, bcs);
  newton_solver_.SetOperator(*reduced_oper_);
}

void NonlinearSolidDynamicOperator::Mult(const mfem::Vector& vx, mfem::Vector& dvx_dt) const
{
  // Create views to the sub-vectors v, x of vx, and dv_dt, dx_dt of dvx_dt
  int          sc = height / 2;
  mfem::Vector v(vx.GetData() + 0, sc);
  mfem::Vector x(vx.GetData() + sc, sc);
  mfem::Vector dv_dt(dvx_dt.GetData() + 0, sc);
  mfem::Vector dx_dt(dvx_dt.GetData() + sc, sc);

  z_ = *H_form_ * x;
  S_form_->TrueAddMult(v, z_);
<<<<<<< HEAD
  z_.SetSubVector(bcs_.allDofs(), 0.0);
  z_.Neg();  // z = -z
  M_solver_.Mult(z_, dv_dt);
=======
  for (auto& bc : ess_bdr_) {
    z_.SetSubVector(bc.getTrueDofs(), 0.0);
  }
>>>>>>> 3c6175fe

  dv_dt = M_inv_ * -z_;
  dx_dt = v;
}

void NonlinearSolidDynamicOperator::ImplicitSolve(const double dt, const mfem::Vector& vx, mfem::Vector& dvx_dt)
{
  int          sc = height / 2;
  mfem::Vector v(vx.GetData() + 0, sc);
  mfem::Vector x(vx.GetData() + sc, sc);
  mfem::Vector dv_dt(dvx_dt.GetData() + 0, sc);
  mfem::Vector dx_dt(dvx_dt.GetData() + sc, sc);

  // By eliminating kx from the coupled system:
  //    kv = -M^{-1}*[H(x + dt*kx) + S*(v + dt*kv)]
  //    kx = v + dt*kv
  // we reduce it to a nonlinear equation for kv, represented by the
  // m_reduced_oper. This equation is solved with the m_newton_solver
  // object (using m_J_solver and m_J_prec internally).
  reduced_oper_->SetParameters(dt, &v, &x);
  mfem::Vector zero;  // empty vector is interpreted as zero r.h.s. by NewtonSolver
  dv_dt = newton_solver_ * zero;
  SLIC_WARNING_IF(newton_solver_.GetConverged(), "Newton solver did not converge.");
  dx_dt = v + (dt * dv_dt);
}

// destructor
NonlinearSolidDynamicOperator::~NonlinearSolidDynamicOperator() {}

NonlinearSolidReducedSystemOperator::NonlinearSolidReducedSystemOperator(const mfem::ParNonlinearForm&   H_form,
                                                                         const mfem::ParBilinearForm&    S_form,
                                                                         mfem::ParBilinearForm&          M_form,
                                                                         const BoundaryConditionManager& bcs)
    : mfem::Operator(M_form.ParFESpace()->TrueVSize()),
      M_form_(M_form),
      S_form_(S_form),
      H_form_(H_form),
      dt_(0.0),
      v_(nullptr),
      x_(nullptr),
      w_(height),
      z_(height),
      bcs_(bcs)
{
}

void NonlinearSolidReducedSystemOperator::SetParameters(double dt, const mfem::Vector* v, const mfem::Vector* x)
{
  dt_ = dt;
  v_  = v;
  x_  = x;
}

void NonlinearSolidReducedSystemOperator::Mult(const mfem::Vector& k, mfem::Vector& y) const
{
  // compute: y = H(x + dt*(v + dt*k)) + M*k + S*(v + dt*k)
  w_ = *v_ + (dt_ * k);
  z_ = *x_ + (dt_ * w_);
  y  = H_form_ * z_;
  M_form_.TrueAddMult(k, y);
  S_form_.TrueAddMult(w_, y);
  y.SetSubVector(bcs_.allDofs(), 0.0);
}

mfem::Operator& NonlinearSolidReducedSystemOperator::GetGradient(const mfem::Vector& k) const
{
  // Form the gradient of the complete nonlinear operator
  auto localJ = std::unique_ptr<mfem::SparseMatrix>(Add(1.0, M_form_.SpMat(), dt_, S_form_.SpMat()));
<<<<<<< HEAD
  add(*v_, dt_, k, w_);
  add(*x_, dt_, w_, z_);
  // No boundary conditions imposed here
=======
  w_          = *v_ + (dt_ * k);
  z_          = *x_ + (dt_ * w_);
>>>>>>> 3c6175fe
  localJ->Add(dt_ * dt_, H_form_.GetLocalGradient(z_));
  jacobian_.reset(M_form_.ParallelAssemble(localJ.get()));

  // Eliminate the fixed boundary DOFs
  //
  // This call eliminates the appropriate DOFs in jacobian_ and returns the
  // eliminated DOFs in Je. We don't need this so it gets deleted.
  bcs_.eliminateAllFromMatrix(*jacobian_);
  return *jacobian_;
}

NonlinearSolidReducedSystemOperator::~NonlinearSolidReducedSystemOperator() {}

}  // namespace serac<|MERGE_RESOLUTION|>--- conflicted
+++ resolved
@@ -82,15 +82,7 @@
 
   z_ = *H_form_ * x;
   S_form_->TrueAddMult(v, z_);
-<<<<<<< HEAD
   z_.SetSubVector(bcs_.allDofs(), 0.0);
-  z_.Neg();  // z = -z
-  M_solver_.Mult(z_, dv_dt);
-=======
-  for (auto& bc : ess_bdr_) {
-    z_.SetSubVector(bc.getTrueDofs(), 0.0);
-  }
->>>>>>> 3c6175fe
 
   dv_dt = M_inv_ * -z_;
   dx_dt = v;
@@ -159,21 +151,13 @@
 {
   // Form the gradient of the complete nonlinear operator
   auto localJ = std::unique_ptr<mfem::SparseMatrix>(Add(1.0, M_form_.SpMat(), dt_, S_form_.SpMat()));
-<<<<<<< HEAD
-  add(*v_, dt_, k, w_);
-  add(*x_, dt_, w_, z_);
-  // No boundary conditions imposed here
-=======
   w_          = *v_ + (dt_ * k);
   z_          = *x_ + (dt_ * w_);
->>>>>>> 3c6175fe
+  // No boundary conditions imposed here
   localJ->Add(dt_ * dt_, H_form_.GetLocalGradient(z_));
   jacobian_.reset(M_form_.ParallelAssemble(localJ.get()));
 
   // Eliminate the fixed boundary DOFs
-  //
-  // This call eliminates the appropriate DOFs in jacobian_ and returns the
-  // eliminated DOFs in Je. We don't need this so it gets deleted.
   bcs_.eliminateAllFromMatrix(*jacobian_);
   return *jacobian_;
 }

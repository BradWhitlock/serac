--- conflicted
+++ resolved
@@ -72,13 +72,8 @@
   double offset = 0.1;
   double scale  = 1.0;
 
-<<<<<<< HEAD
   auto temp_gf_coef = std::make_shared<mfem::GridFunctionCoefficient>(&ts_solver.temperature()->gridFunc());
-  auto visc_coef    = std::make_shared<TransformedScalarCoefficient>(
-=======
-  auto temp_gf_coef = std::make_shared<mfem::GridFunctionCoefficient>(ts_solver.temperature()->gf.get());
   auto visc_coef    = std::make_unique<TransformedScalarCoefficient>(
->>>>>>> 6594a3f9
       temp_gf_coef, [offset, scale](const double x) { return scale * x + offset; });
   ts_solver.SetViscosity(std::move(visc_coef));
 

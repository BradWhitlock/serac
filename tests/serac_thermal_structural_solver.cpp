// Copyright (c) 2019-2021, Lawrence Livermore National Security, LLC and
// other Serac Project Developers. See the top-level LICENSE file for
// details.
//
// SPDX-License-Identifier: (BSD-3-Clause)

#include "serac/physics/thermal_solid.hpp"

#include <fstream>

#include <gtest/gtest.h>
#include "mfem.hpp"

#include "serac/coefficients/coefficient_extensions.hpp"
#include "serac/numerics/mesh_utils.hpp"
#include "serac/serac_config.hpp"

namespace serac {

TEST(dynamic_solver, dyn_solve)
{
  MPI_Barrier(MPI_COMM_WORLD);

  // Create DataStore
  axom::sidre::DataStore datastore;
  serac::StateManager::initialize(datastore);

  // Open the mesh
  std::string mesh_file = std::string(SERAC_REPO_DIR) + "/data/meshes/beam-hex.mesh";

<<<<<<< HEAD
  auto pmesh = mesh::refineAndDistribute(buildMeshFromFile(mesh_file), 1, 0);

  int dim = pmesh->Dimension();
=======
  auto      pmesh = mesh::refineAndDistribute(*buildMeshFromFile(mesh_file), 1, 0);
  const int dim   = pmesh->Dimension();
  serac::StateManager::setMesh(std::move(pmesh));
>>>>>>> ae3cb0ad

  // define a boundary attribute set
  std::set<int> ess_bdr = {1};

  auto deform = std::make_shared<mfem::VectorFunctionCoefficient>(dim, [](const mfem::Vector& x, mfem::Vector& y) {
    y    = 0.0;
    y(1) = x(0) * 0.01;
  });

  auto velo =
      std::make_shared<mfem::VectorFunctionCoefficient>(dim, [](const mfem::Vector&, mfem::Vector& v) { v = 0.0; });

  auto temp = std::make_shared<mfem::FunctionCoefficient>([](const mfem::Vector& x) {
    double t = 2.0;
    if (x(0) < 1.0) {
      t = 5.0;
    }
    return t;
  });

  auto kappa = std::make_unique<mfem::ConstantCoefficient>(0.5);

  // set the traction boundary
  std::set<int> trac_bdr = {2};

  // define the traction vector
  mfem::Vector traction(dim);
  traction           = 0.0;
  traction(1)        = 1.0e-3;
  auto traction_coef = std::make_shared<mfem::VectorConstantCoefficient>(traction);

  // Use the same configuration as the solid solver
  const IterativeSolverOptions default_dyn_linear_options = {.rel_tol     = 1.0e-4,
                                                             .abs_tol     = 1.0e-8,
                                                             .print_level = 0,
                                                             .max_iter    = 500,
                                                             .lin_solver  = LinearSolver::GMRES,
                                                             .prec        = HypreBoomerAMGPrec{}};

  auto therm_M_options = default_dyn_linear_options;
  auto therm_T_options = default_dyn_linear_options;
  therm_M_options.prec = HypreSmootherPrec{};
  therm_T_options.prec = HypreSmootherPrec{};

  auto therm_options = ThermalConduction::defaultDynamicOptions();

  const NonlinearSolverOptions default_dyn_nonlinear_options = {
      .rel_tol = 1.0e-4, .abs_tol = 1.0e-8, .max_iter = 500, .print_level = 1};

  const Solid::SolverOptions default_dynamic = {
      default_dyn_linear_options, default_dyn_nonlinear_options,
      Solid::TimesteppingOptions{TimestepMethod::AverageAcceleration, DirichletEnforcementMethod::RateControl}};

  // initialize the dynamic solver object
  ThermalSolid ts_solver(1, therm_options, default_dynamic);
  ts_solver.setDisplacementBCs(ess_bdr, deform);
  ts_solver.setTractionBCs(trac_bdr, traction_coef, false);
  ts_solver.setSolidMaterialParameters(std::make_unique<mfem::ConstantCoefficient>(0.25),
                                       std::make_unique<mfem::ConstantCoefficient>(5.0));
  ts_solver.setConductivity(std::move(kappa));
  ts_solver.setDisplacement(*deform);
  ts_solver.setVelocity(*velo);
  ts_solver.setTemperature(*temp);
  ts_solver.setCouplingScheme(serac::CouplingScheme::OperatorSplit);

  // Make a temperature-dependent viscosity
  double offset = 0.1;
  double scale  = 1.0;

  auto temp_gf_coef = std::make_shared<mfem::GridFunctionCoefficient>(&ts_solver.temperature().gridFunc());
  auto visc_coef    = std::make_unique<mfem_ext::TransformedScalarCoefficient>(
      temp_gf_coef, [offset, scale](const double x) { return scale * x + offset; });
  ts_solver.setViscosity(std::move(visc_coef));

  // Initialize the VisIt output
  ts_solver.initializeOutput(serac::OutputType::VisIt, "dynamic_thermal_solid");

  // Construct the internal dynamic solver data structures
  ts_solver.completeSetup();

  double t       = 0.0;
  double t_final = 6.0;
  double dt      = 1.0;

  // Ouput the initial state
  ts_solver.outputState();

  // Perform time-integration
  // (looping over the time iterations, ti, with a time-step dt).
  bool last_step = false;
  for (int ti = 1; !last_step; ti++) {
    double dt_real = std::min(dt, t_final - t);
    t += dt_real;
    last_step = (t >= t_final - 1e-8 * dt);

    ts_solver.advanceTimestep(dt_real);
  }

  // Output the final state
  ts_solver.outputState();

  // Check the final displacement and velocity L2 norms
  mfem::Vector zero(dim);
  zero = 0.0;
  mfem::VectorConstantCoefficient zerovec(zero);

  double v_norm    = ts_solver.velocity().gridFunc().ComputeLpError(2.0, zerovec);
  double x_norm    = ts_solver.displacement().gridFunc().ComputeLpError(2.0, zerovec);
  double temp_norm = ts_solver.temperature().gridFunc().ComputeLpError(2.0, zerovec);

  EXPECT_NEAR(0.122796, x_norm, 0.001);
  EXPECT_NEAR(0.001791, v_norm, 0.001);
  EXPECT_NEAR(6.494477, temp_norm, 0.001);

  MPI_Barrier(MPI_COMM_WORLD);
}

}  // namespace serac

//------------------------------------------------------------------------------
#include "axom/slic/core/SimpleLogger.hpp"

int main(int argc, char* argv[])
{
  int result = 0;

  ::testing::InitGoogleTest(&argc, argv);

  MPI_Init(&argc, &argv);

  axom::slic::SimpleLogger logger;  // create & initialize test logger, finalized when
                                    // exiting main scope

  result = RUN_ALL_TESTS();

  MPI_Finalize();

  return result;
}<|MERGE_RESOLUTION|>--- conflicted
+++ resolved
@@ -28,15 +28,9 @@
   // Open the mesh
   std::string mesh_file = std::string(SERAC_REPO_DIR) + "/data/meshes/beam-hex.mesh";
 
-<<<<<<< HEAD
-  auto pmesh = mesh::refineAndDistribute(buildMeshFromFile(mesh_file), 1, 0);
-
-  int dim = pmesh->Dimension();
-=======
-  auto      pmesh = mesh::refineAndDistribute(*buildMeshFromFile(mesh_file), 1, 0);
+  auto      pmesh = mesh::refineAndDistribute(buildMeshFromFile(mesh_file), 1, 0);
   const int dim   = pmesh->Dimension();
   serac::StateManager::setMesh(std::move(pmesh));
->>>>>>> ae3cb0ad
 
   // define a boundary attribute set
   std::set<int> ess_bdr = {1};
